/* eslint-disable camelcase */
<<<<<<< HEAD
import { PoolCollectionType1V1, PoolCollectionType1V1__factory } from '../deployments/mainnet/types';
import { deployOrAttach } from './ContractBuilder';
import { Signer } from 'ethers';

export { PoolCollectionType1V1 };
=======
import {
    BancorNetworkInfoV1,
    BancorNetworkInfoV1__factory,
    BancorNetworkV1,
    BancorNetworkV1__factory,
    BancorNetworkV2,
    BancorNetworkV2__factory,
    NetworkSettingsV1,
    NetworkSettingsV1__factory,
    PendingWithdrawalsV1,
    PendingWithdrawalsV1__factory,
    PoolCollectionType1V1,
    PoolCollectionType1V1__factory,
    PoolCollectionType1V2,
    PoolCollectionType1V2__factory,
    PoolMigratorV1,
    PoolMigratorV1__factory,
    StandardRewardsV1,
    StandardRewardsV1__factory,
    StandardRewardsV2,
    StandardRewardsV2__factory
} from '../deployments/mainnet/types';
import { deployOrAttach } from './ContractBuilder';
import { Signer } from 'ethers';

export {
    BancorNetworkInfoV1,
    BancorNetworkV1,
    BancorNetworkV2,
    NetworkSettingsV1,
    PendingWithdrawalsV1,
    PoolCollectionType1V1,
    PoolCollectionType1V2,
    PoolMigratorV1,
    StandardRewardsV1,
    StandardRewardsV2
};
>>>>>>> a01e6413

/* eslint-enable camelcase */

const getContracts = (signer?: Signer) => ({
    connect: (signer: Signer) => getContracts(signer),

<<<<<<< HEAD
    PoolCollectionType1V1: deployOrAttach('PoolCollection', PoolCollectionType1V1__factory, signer)
=======
    BancorNetworkInfoV1: deployOrAttach('BancorNetworkInfo', BancorNetworkInfoV1__factory, signer),
    BancorNetworkV1: deployOrAttach('BancorNetwork', BancorNetworkV1__factory, signer),
    BancorNetworkV2: deployOrAttach('BancorNetwork', BancorNetworkV2__factory, signer),
    NetworkSettingsV1: deployOrAttach('NetworkSettings', NetworkSettingsV1__factory, signer),
    PendingWithdrawalsV1: deployOrAttach('PendingWithdrawals', PendingWithdrawalsV1__factory, signer),
    PoolCollectionType1V1: deployOrAttach('PoolCollection', PoolCollectionType1V1__factory, signer),
    PoolCollectionType1V2: deployOrAttach('PoolCollection', PoolCollectionType1V2__factory, signer),
    PoolMigratorV1: deployOrAttach('PoolMigrator', PoolMigratorV1__factory, signer),
    StandardRewardsV1: deployOrAttach('StandardRewards', StandardRewardsV1__factory, signer),
    StandardRewardsV2: deployOrAttach('StandardRewards', StandardRewardsV2__factory, signer)
>>>>>>> a01e6413
});

export default getContracts();<|MERGE_RESOLUTION|>--- conflicted
+++ resolved
@@ -1,69 +1,16 @@
 /* eslint-disable camelcase */
-<<<<<<< HEAD
-import { PoolCollectionType1V1, PoolCollectionType1V1__factory } from '../deployments/mainnet/types';
+import { PoolCollectionType1V2, PoolCollectionType1V2__factory } from '../deployments/mainnet/types';
 import { deployOrAttach } from './ContractBuilder';
 import { Signer } from 'ethers';
 
-export { PoolCollectionType1V1 };
-=======
-import {
-    BancorNetworkInfoV1,
-    BancorNetworkInfoV1__factory,
-    BancorNetworkV1,
-    BancorNetworkV1__factory,
-    BancorNetworkV2,
-    BancorNetworkV2__factory,
-    NetworkSettingsV1,
-    NetworkSettingsV1__factory,
-    PendingWithdrawalsV1,
-    PendingWithdrawalsV1__factory,
-    PoolCollectionType1V1,
-    PoolCollectionType1V1__factory,
-    PoolCollectionType1V2,
-    PoolCollectionType1V2__factory,
-    PoolMigratorV1,
-    PoolMigratorV1__factory,
-    StandardRewardsV1,
-    StandardRewardsV1__factory,
-    StandardRewardsV2,
-    StandardRewardsV2__factory
-} from '../deployments/mainnet/types';
-import { deployOrAttach } from './ContractBuilder';
-import { Signer } from 'ethers';
-
-export {
-    BancorNetworkInfoV1,
-    BancorNetworkV1,
-    BancorNetworkV2,
-    NetworkSettingsV1,
-    PendingWithdrawalsV1,
-    PoolCollectionType1V1,
-    PoolCollectionType1V2,
-    PoolMigratorV1,
-    StandardRewardsV1,
-    StandardRewardsV2
-};
->>>>>>> a01e6413
+export { PoolCollectionType1V2 };
 
 /* eslint-enable camelcase */
 
 const getContracts = (signer?: Signer) => ({
     connect: (signer: Signer) => getContracts(signer),
 
-<<<<<<< HEAD
-    PoolCollectionType1V1: deployOrAttach('PoolCollection', PoolCollectionType1V1__factory, signer)
-=======
-    BancorNetworkInfoV1: deployOrAttach('BancorNetworkInfo', BancorNetworkInfoV1__factory, signer),
-    BancorNetworkV1: deployOrAttach('BancorNetwork', BancorNetworkV1__factory, signer),
-    BancorNetworkV2: deployOrAttach('BancorNetwork', BancorNetworkV2__factory, signer),
-    NetworkSettingsV1: deployOrAttach('NetworkSettings', NetworkSettingsV1__factory, signer),
-    PendingWithdrawalsV1: deployOrAttach('PendingWithdrawals', PendingWithdrawalsV1__factory, signer),
-    PoolCollectionType1V1: deployOrAttach('PoolCollection', PoolCollectionType1V1__factory, signer),
-    PoolCollectionType1V2: deployOrAttach('PoolCollection', PoolCollectionType1V2__factory, signer),
-    PoolMigratorV1: deployOrAttach('PoolMigrator', PoolMigratorV1__factory, signer),
-    StandardRewardsV1: deployOrAttach('StandardRewards', StandardRewardsV1__factory, signer),
-    StandardRewardsV2: deployOrAttach('StandardRewards', StandardRewardsV2__factory, signer)
->>>>>>> a01e6413
+    PoolCollectionType1V2: deployOrAttach('PoolCollection', PoolCollectionType1V2__factory, signer)
 });
 
 export default getContracts();