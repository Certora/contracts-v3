// SPDX-License-Identifier: SEE LICENSE IN LICENSE
pragma solidity 0.8.13;

import { PPM_RESOLUTION as M } from "../munged/utility/Constants.sol";
import { Sint256, Uint512, MathEx } from "../munged/utility/MathEx.sol";

library PoolCollectionWithdrawal
{
    struct Output {
        Sint256 p;
        Sint256 q;
        Sint256 r;
        uint256 s;
        uint256 t;
        uint256 u;
        uint256 v;
    }

    function calculateWithdrawalAmounts(
        uint256 a, // <= 2**128-1
        uint256 b, // <= 2**128-1
        uint256 c, // <= 2**128-1
        uint256 e, // <= 2**128-1
        uint256 w, // <= 2**128-1
        uint256 m, // <= M == 1000000
        uint256 n, // <= M == 1000000
        uint256 x /// <= e <= 2**128-1
    ) internal pure returns (Output memory output){
        
         require ((e * (M - n)) / M > b + c, "Only deficit");

         if (
             a > type(uint128).max ||
             b > type(uint128).max ||
             c > type(uint128).max ||
             e > type(uint128).max ||
             w > type(uint128).max ||
             m > M ||
             n > M ||
             x > e
         ) {
             revert ("Invalid");
         }

         uint256 f = (e * (M - n)) / M - (b + c);
         uint256 g = e - (b + c);

         if(isStable(b, c, e, x) && affordableDeficit(b, e, f, g, m, n, x)){
             output = arbitrageDeficit(a,b,c,e,w,m,n,x);
         }
         else if(a>0){
             output = defaultDeficit(a,b,c,e,w,m,n,x);
         }
         else{
             uint256 y = (x * (M - n)) / M;
             output.s = (y * c) / e;
             (output.t, output.u) = externalProtection(a, b, e, g, y, w);
         }
    }

    function arbitrageDeficit(
        uint256 a, // <= 2**128-1
        uint256 b, // <= 2**128-1
        uint256 c, // <= 2**128-1
        uint256 e, // <= 2**128-1
        uint256 w, // <= 2**128-1
        uint256 m, // <= M == 1000000
        uint256 n, // <= M == 1000000
        uint256 x /// <= e <= 2**128-1
    ) internal pure returns (Output memory output) {
        uint256 y = (x * (M - n)) / M;
        output.s = y;
        output.t = 0;
        output.u = 0;
        output.v = x - y;
        output.r.value == output.s - x*(b+c)/e;
        output.r.isNeg == true;
        output.p.value = output.r.value*a*(M-m)/(b*M-output.r.value*(M-m));
        output.p.isNeg == false;
        output.q.value = 0;
    }

    function defaultDeficit(
        uint256 a, // <= 2**128-1
        uint256 b, // <= 2**128-1
        uint256 c, // <= 2**128-1
        uint256 e, // <= 2**128-1
        uint256 w, // <= 2**128-1
        uint256 m, // <= M == 1000000
        uint256 n, // <= M == 1000000
        uint256 x /// <= e <= 2**128-1
    ) internal pure returns (Output memory output) {
        uint256 y = (x * (M - n)) / M;
        output.s = y * (b+c)/e;
        output.t = a*(x*(M-n)/M-output.s)/b;
        if(w==0){
            output.u = 0;
        }
        else{
            output.u = (x * (M-n)/M * (e - b - c))/e - output.t*b/a;
        }
        output.v = x - y;
<<<<<<< HEAD
        output.r.value == output.s - c;
=======
        output.r.value ==  MathEx.subMax0(y * b, c * (e - y))/e ;
>>>>>>> 63370cdf
        output.r.isNeg == true;
        output.p.value = output.r.value*a*(M-m)/(b*M-output.r.value*(M-m));
        output.p.isNeg == true;
        output.q = output.p;
    }

    function affordableDeficit(
        uint256 b, // <= 2**128-1
        uint256 e, // <= 2**128-1
        uint256 f, // == e*(1-n)-b-c <= e <= 2**128-1
        uint256 g, // == e-b-c <= e <= 2**128-1
        uint256 m, // <= M == 1000000
        uint256 n, // <= M == 1000000
        uint256 x /// <  e*c/(b+c) <= e <= 2**128-1
    ) internal pure returns (bool) {
        // Original code:
            // given the restrictions above, everything below can be declared `unchecked`
            //Uint512 memory lhs = MathEx.mul512(b * e, f * m + e * n);
            //Uint512 memory rhs = MathEx.mul512(f * x, g * (M - m));
            //return MathEx.gt512(lhs, rhs);

        // Simplification (no uint512):
            //uint256 lhs = b * e * (f * m + e * n);
            //uint256 rhs = f * x* g * (M - m) ;
            // return lhs > rhs;

        // Equivalent to :
            // e * b / f * [1 - (M-m)/M * f / (f + e*n)] > x*(M-m)/M
            // A weaker inequality is (implied):
        return e * b > f * x*(M-m)/M;
    }

    function externalProtection(
        uint256 a, // <= 2**128-1
        uint256 b, // <= 2**128-1
        uint256 e, // <= 2**128-1
        uint256 g, // == e-b-c <= e <= 2**128-1
        uint256 y, // == x*(1-n) <= x <= e <= 2**128-1
        uint256 w /// <= 2**128-1
    ) private pure returns (uint256 t, uint256 u) {
        // given the restrictions above, everything below can be declared `unchecked`
        uint256 yg = y * g;
        uint256 we = w * e;
        if (yg > we) {
            t = a > 0 ? MathEx.mulDivF(a, yg - we, b * e) : 0;
            u = w;
        } else {
            t = 0;
            u = yg / e;
        }
    }

    function isStable(uint b,uint c,uint e,uint x)
    internal pure returns(bool) {
        return b * x < c * (e - x);
    }

    function inRange(uint256 base, uint offset, uint256 maxDevPPM)
    external pure returns (bool) {
        uint256 min = base*(M - maxDevPPM);
        uint mid = offset * M;
        uint max = base * (M + maxDevPPM);
        return min<=mid && mid<=max;
    }
}<|MERGE_RESOLUTION|>--- conflicted
+++ resolved
@@ -100,11 +100,7 @@
             output.u = (x * (M-n)/M * (e - b - c))/e - output.t*b/a;
         }
         output.v = x - y;
-<<<<<<< HEAD
-        output.r.value == output.s - c;
-=======
         output.r.value ==  MathEx.subMax0(y * b, c * (e - y))/e ;
->>>>>>> 63370cdf
         output.r.isNeg == true;
         output.p.value = output.r.value*a*(M-m)/(b*M-output.r.value*(M-m));
         output.p.isNeg == true;
