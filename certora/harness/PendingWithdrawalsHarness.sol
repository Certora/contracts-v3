--- conflicted
+++ resolved
@@ -24,45 +24,9 @@
         return _network.isPoolValid(pool);
     }
 
-<<<<<<< HEAD
-    function Burn(uint amount, IPoolToken poolToken) external {
-        return poolToken.burn(amount);
-    }
-
-    function createWithdrawalRequest(
-        address provider,
-        IPoolToken poolToken,
-        Token reserveToken,
-        uint32 createdAt,
-        uint256 poolTokenAmount,
-        uint256 reserveTokenAmount
-    ) public pure returns (WithdrawalRequest memory) {
-        return WithdrawalRequest({
-            provider: provider, 
-            poolToken: poolToken, 
-            reserveToken: reserveToken, 
-            createdAt: createdAt, 
-            poolTokenAmount: poolTokenAmount, 
-            reserveTokenAmount: reserveTokenAmount
-        }); 
-    }
-    
-
-    function completedWithdrawalAmount(CompletedWithdrawal memory compWith) public pure returns (uint){
-        return compWith.poolTokenAmount; 
-    }
-    
-    function completedWithdrawalPool(CompletedWithdrawal memory compWith) public pure returns (IPoolToken){
-        return compWith.poolToken; 
-    }
-
-=======
-    function withdrawalRequestSpecificId(address provider, uint arrayInd) 
-    public view returns(uint)
-    {
-         uint256[] memory ids =  this.withdrawalRequestIds(provider);
-         return ids[arrayInd];
+    function withdrawalRequestSpecificId(address provider, uint arrayInd) public view returns(uint) {
+        uint256[] memory ids =  this.withdrawalRequestIds(provider);
+        return ids[arrayInd];
     }
         
->>>>>>> b606026b
 }