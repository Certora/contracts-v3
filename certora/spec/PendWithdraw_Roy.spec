import "../helpers/erc20.spec"

using BancorNetwork as BN
using BNTPool as BNTp
using PoolCollectionHarness as PC
using DummyPoolTokenA as ptA
using DummyPoolTokenB as ptB
using DummyERC20A as erc20
using PendingWithdrawalsHarness as MAIN

/* *************************
LAST SANITY CHECK (rule_sanity basic) 28/04 :
https://vaas-stg.certora.com/output/41958/f3e175bb27d0b6b5e87d/?anonymousKey=6a8e0fc0949d1287e8824f1ab4b814c20cd3361a
*****************************/

methods {
    nextWithdrawalRequestId() returns(uint256) envfree
    withdrawalRequestCount(address) envfree
    lockDuration() returns(uint32) envfree
    _bntPool() returns(address) envfree
    poolTotalSupply(address) returns (uint256) envfree
    withdrawalRequest(uint256) returns ((address, address, address, uint32,uint256,uint256)) envfree
    poolTokenBalance(address,address) returns(uint256) envfree
    completeWithdrawal(bytes32,address,uint256)
    initWithdrawal(address,address,uint256) 
    returnToken(address) returns(address) envfree
    poolValidity(address) returns(bool) envfree
    withdrawalRequestSpecificId(address, uint) returns uint envfree

    // Bancor Network
    collectionByPool(address) returns(address) => DISPATCHER(true)

    // BNT Pool
    poolTokenToUnderlying(uint256) returns(uint256) => DISPATCHER(true)

    // Pool collection
    poolTokenToUnderlying(address, uint256) returns(uint256) => DISPATCHER(true)
    isPoolValid(address) returns(bool) => DISPATCHER(true)

    // Pool token
    reserveToken() returns (address) => DISPATCHER(true)

    // ERC20 Burnable
    burn(uint256) => DISPATCHER(true)
}

//////////////////////////////////////
/*
  *********** Ghosts & Hooks ********
*/
//////////////////////////////////////

// The sum of balances for some token
//ghost sumOfBalances(address token) returns uint256{
//    init_state axiom forall address token. sumOfBalances(token) ==0;
//}

// Total pool tokens in registerd requests
ghost sumRequestPoolTokens(address) returns uint256 {
    init_state axiom forall address PT. sumRequestPoolTokens(PT) == 0;
}

// Ghost for a provider of a request (id)
ghost requestProviderGhost(uint) returns address {
    init_state axiom forall uint id. requestProviderGhost(id) == 0;
}

// Ghost for a pool token of a request (id)
ghost requestPoolTokenGhost(uint) returns address {
    init_state axiom forall uint id. requestPoolTokenGhost(id) == 0;
}

// Hook to havoc the pool token of request (id)
hook Sstore _withdrawalRequests[KEY uint256 id].poolToken address PT STORAGE {
    havoc requestPoolTokenGhost assuming forall uint256 id2.
    id2 == id => requestPoolTokenGhost@new(id2) == PT;
}

// Hook to havoc the provider of request (id)
hook Sstore _withdrawalRequests[KEY uint256 id].provider address Provider STORAGE {
    havoc requestProviderGhost assuming forall uint256 id2.
    id == id2 => requestProviderGhost@new(id2) == Provider;
}

// Hook to havoc the total number of pool tokens registered in requests.
hook Sstore _withdrawalRequests[KEY uint256 id].poolTokenAmount uint256 balance (uint256 old_balance) STORAGE {
    require requestPoolTokenGhost(id) !=0;
    havoc sumRequestPoolTokens assuming forall address poolToken.
    ((requestPoolTokenGhost(id) == poolToken) ?
    sumRequestPoolTokens@new(poolToken) == sumRequestPoolTokens@old(poolToken) + balance - old_balance :
    sumRequestPoolTokens@new(poolToken) == sumRequestPoolTokens@old(poolToken));
}

// A preconditioner for a valid request.
// @note : Probably requires additions (valid pool token address),
// requiring different than zero address might be superfluous.
function validRequest(address provider, address poolToken,
    address reserveToken, uint256 poolTokenAmount)
   {
       require (
            provider != 0 && provider != poolToken && 
            provider != reserveToken &&
            (poolToken == ptA || poolToken == ptB) &&
            reserveToken == erc20);
   }

// Preconditioner for valid index of provider requests array.
function validInd_Request(address provider, uint ind) returns bool
{
    return ind < withdrawalRequestCount(provider);
}

// Number of pool tokens in withdrawal request.
function requestPoolTokensAmount(uint id) returns uint256 {
    address provider; address poolToken; address reserveToken;
    uint32 createdAt; uint256 poolTokenAmount; uint256 reserveTokenAmount;
    
    provider, poolToken, reserveToken, createdAt, poolTokenAmount, 
        reserveTokenAmount = currentContract.withdrawalRequest(id);
    
    return poolTokenAmount;
}

// Provider of withdrawal request.
function requestProvider(uint id) returns address {
    address provider; address poolToken; address reserveToken;
    uint32 createdAt; uint256 poolTokenAmount; uint256 reserveTokenAmount;
    
    provider, poolToken, reserveToken, createdAt, poolTokenAmount, 
        reserveTokenAmount = currentContract.withdrawalRequest(id);
    
    return provider;
}

// Pool token total supply in withdrawal request.
function requestPoolTokenTotalSupply(uint id) returns uint256 {
    address provider; address poolToken; address reserveToken;
    uint32 createdAt; uint256 poolTokenAmount; uint256 reserveTokenAmount;
    
    provider, poolToken, reserveToken, createdAt, poolTokenAmount, 
        reserveTokenAmount = currentContract.withdrawalRequest(id);
    
    return MAIN.poolTotalSupply(poolToken);
}

// ReserveToken in withdrawal request.
function requestReserveToken(uint id) returns address {
    address provider; address poolToken; address reserveToken;
    uint32 createdAt; uint256 poolTokenAmount; uint256 reserveTokenAmount;
    
    provider, poolToken, reserveToken, createdAt, poolTokenAmount, 
        reserveTokenAmount = currentContract.withdrawalRequest(id);

    return reserveToken;
}

// Pool token in withdrawal request.
function requestPoolToken(uint id) returns address {
    address provider; address poolToken; address reserveToken;
    uint32 createdAt; uint256 poolTokenAmount; uint256 reserveTokenAmount;

    provider, poolToken, reserveToken, createdAt, poolTokenAmount, 
        reserveTokenAmount = currentContract.withdrawalRequest(id);

    return poolToken;
}

<<<<<<< HEAD
// Summarization for mulDivF (currently not in use)
function mulDivNoFloorSummary(uint256 x,uint256 y,uint256 z) returns uint256 {
  require(z > 0);
  uint256 w = (x * y) / z;
  require w * z == x * y;
  return x;
=======
function RequestCreatedAt(uint id) returns uint32 {
    address provider; address poolToken; address reserveToken;
    uint32 createdAt; uint256 poolTokenAmount; uint256 reserveTokenAmount;

    provider, poolToken, reserveToken, createdAt, poolTokenAmount, 
        reserveTokenAmount = currentContract.withdrawalRequest(id);

    return createdAt;
>>>>>>> 9ddc61b8
}

// Remainder of multiplication by division
function mulMod(uint x, uint y, uint z) returns uint256 {
    require z > 0;
    return to_uint256(x * y) % z;
}

// Purpose: to bound the product x*y from overflowing (xy<2^256-1)
function noProdOverFlow(uint x, uint y){
     uint bound = to_uint256(2^128 - 1);
     require x <= bound && y <= bound;
}

////////////////////////////////////
/*
    ********** RULES ***************
*/
////////////////////////////////////
// Conversion from pool token to any underlying token is 
// monotonically increasing with amount (BNTPool impl.)
// Current status: PASSES
rule poolTokenToUnderlyingMono_BNT(uint256 amount1, uint256 amount2)
{
    env e;
    address token = erc20;
    uint TotalSupply = MAIN.poolTotalSupply(BNTp.poolToken(e));
    uint stake = BNTp.stakedBalance(e);

    require TotalSupply > 0 && stake > 0;

    uint UAmount1 = BNTp.poolTokenToUnderlying(e, amount1);
    uint UAmount2 = BNTp.poolTokenToUnderlying(e, amount2);

    // Checking for weak monotonicity:
    assert (amount2 > amount1) => (UAmount1 <= UAmount2), "Monotonic decreasing";
    // Checking for strong monotonicity (excluding division remainders):
    assert(
        mulMod(stake, amount1, TotalSupply) == 0 && 
        mulMod(stake, amount2, TotalSupply) == 0 &&
        amount2 > amount1) => (UAmount1 < UAmount2), "Non monotonic increasing";
}

// Conversion from pool token to any underlying token is 
// monotonically increasing with amount (PoolCollection impl.)
// Current status: PASSES*
// *For the product terms x,y we require x,y < 2^128-1.
<<<<<<< HEAD
// rule poolTokenToUnderlyingMono_PC(uint256 amount1,uint256 amount2)
// {
//     env e;
//     address token = erc20;
//     uint TotalSupply; 
//     uint stake = PC.poolStakedBalance(e,token);
=======
rule poolTokenToUnderlyingMono_PC(uint256 amount1,uint256 amount2)
{
    env e;
    address token = erc20;
    uint TotalSupply; 
    uint stake = PC.getPoolDataStakedBalance(e,token);
>>>>>>> 9ddc61b8
    
//     require PC.poolToken(e,token) == ptA;
//     require TotalSupply > 0 && stake > 0;
//     require PC.poolTotalSupply(e,token) == TotalSupply;
//     // noProdOverFlow(stake,amount1);
//     // noProdOverFlow(stake,amount2);

//     uint UAmount1 = PC.poolTokenToUnderlying(e,token,amount1);
//     uint UAmount2 = PC.poolTokenToUnderlying(e,token,amount2);
    
//     // Checking for weak monotonicity:
//     assert (amount2 > amount1) => (UAmount1 <= UAmount2), "Monotonic decreasing";
//     // Checking for strong monotonicity (excluding division remainders):
//     assert(
//         mulMod(stake,amount1,TotalSupply) ==0 && 
//         mulMod(stake,amount2,TotalSupply) ==0 &&
//         amount2 > amount1) => (UAmount1 < UAmount2), "Non monotonic increasing";
// }

// Unit test for poolTokenToUnderlying in Pool collection
// Current status: PASSES
// rule poolTokenToUnderlying_PC_check(uint256 amount, uint stake)
// {
//     env e;
//     address token = erc20;

<<<<<<< HEAD
//     require PC.poolToken(e,token) == ptA;
//     require PC.poolTotalSupply(e,token) == 1;
//     require PC.poolStakedBalance(e,token) == stake;
=======
    require PC.poolToken(e,token) == ptA;
    require PC.poolTotalSupply(e,token) == 1;
    require PC.getPoolDataStakedBalance(e,token) == stake;
>>>>>>> 9ddc61b8

//     uint UAmount = PC.poolTokenToUnderlying(e,token,amount);

//     assert UAmount == amount*stake;
// }

// Given a previous withdrawal request with id (id),
// no further call to InitWithdrawal can override the previous withdrawal.
// In other words, any new withdrawal request must have a different ID than (id).
// Current status: PASSES
rule initWithdrawalNoOverride(uint id)
{
    env e;
    address provider; address provider2; 
    address poolToken; address poolToken2;
    address reserveToken; 
    uint32 createdAt; 
    uint256 poolTokenAmount; uint256 poolTokenAmount2;
    uint256 reserveTokenAmount; 
    uint id2;

    provider, poolToken, reserveToken, createdAt, poolTokenAmount, 
        reserveTokenAmount = currentContract.withdrawalRequest(id);

    // require that request is valid.
    validRequest(provider,poolToken,reserveToken,poolTokenAmount);
    require id < nextWithdrawalRequestId();

    // If initWithdrawal completed successfully, it must not override 
    // the previously defined request.
    id2 = initWithdrawal(e,provider2,poolToken2,poolTokenAmount2);
    assert id2 != id, "New withdrawal was created with the same ID of 
    an existing one";
}

// Init withdrawal must register the details of the request correctly,
// by creating a WithdrawalRequest object in the withdrawalRequest mapping.
// Current status: PASSES
rule initWithdrawalIntegrity()
{
    env e;
    uint id;
    address provider; address providerInit;
    address poolToken; address poolTokenInit; 
    address reserveToken; 
    uint32 createdAt; 
    uint256 poolTokenAmount; uint256 poolTokenAmountInit;
    uint256 reserveTokenAmount; 

    // The initWithdrawal function is a callee from BancorNetwork
    // where the argument is message sender. We can safely assume that 
    // providerInit is a valid non-zero address.
    // If implementation changes, we should check it in BancorNetwork.sol
    require providerInit !=0;

    id = initWithdrawal@withrevert(e,providerInit,poolTokenInit,poolTokenAmountInit);
    bool WithdrawRevert = lastReverted;
    
    assert (poolTokenInit==0 || poolTokenAmountInit==0)
    => WithdrawRevert, "initWithdrawal completed with zero address";

    require !WithdrawRevert;

    provider, poolToken, reserveToken, createdAt, poolTokenAmount, 
        reserveTokenAmount = currentContract.withdrawalRequest(id);

    assert (provider == providerInit &&
            poolTokenAmount == poolTokenAmountInit &&
            poolToken == poolTokenInit
            ,"initWithdrawal did not register request as expected");
}

// Withdrawal request cannot be completed more than once.
// Current status: PASSES
rule noDoubleWithdrawal(bytes32 contID, address provider, uint256 id)
{
    env e;
    completeWithdrawal(e,contID,provider,id);
    completeWithdrawal@withrevert(e,contID,provider,id);
    assert lastReverted, "One cannot be allowed to complete a withdrawal twice";
}

// Withdrawal request cannot be cancelled more than once.
// Current status: PASSES
rule noDoubleCancellation(address provider, uint256 id)
{
    env e;
    cancelWithdrawal(e,provider,id);
    cancelWithdrawal@withrevert(e,provider,id);
    assert lastReverted, "One cannot be allowed to cancel a withdrawal twice";
}

// initWithdrawal must increase nextWithdrawalRequestId by one.
// If reverts, for any reason, the next ID musn't change.
// Current status: PASSES
rule changeNextWithdrawalId()
{
    env e;
    calldataarg args;
    address user;
    address pool;
    uint amount;
    uint id1 = nextWithdrawalRequestId();

    initWithdrawal@withrevert(e,user, pool, amount);

    bool reverted = lastReverted;
    uint id2 = nextWithdrawalRequestId();

    assert !reverted => id1 + 1 == id2, "id wasn't increased by 1 as expected";
    assert reverted => id1 == id2, "id was changed unexpectedly";
}

<<<<<<< HEAD

=======
>>>>>>> 9ddc61b8
// Any cancelled request with a given id, cannot be associated
// with any provider (including the original).
// Current status: PASSES
rule cancelWithdrawalIntegrity(uint id, address pro)
{
    env e;
    address provider1; address provider2;
    address poolToken1; address poolToken2;  
    address reserveToken1; address reserveToken2;
    uint32 createdAt1; uint32 createdAt2; 
    uint256 poolTokenAmount1; uint256 poolTokenAmount2;
    uint256 reserveTokenAmount1; uint256 reserveTokenAmount2;

    provider1, poolToken1, reserveToken1, createdAt1, poolTokenAmount1, 
        reserveTokenAmount1 = currentContract.withdrawalRequest(id);
    
    require provider1 == pro;
    cancelWithdrawal(e,provider1, id);
    
    provider2, poolToken2, reserveToken2, createdAt2, poolTokenAmount2, 
        reserveTokenAmount2 = currentContract.withdrawalRequest(id);

    assert provider2 == 0, "A cancelled request if associated with some non-zero address";
}

// Checks which functions change nextWithdrawalRequestId
// Current status: PASSES
rule nextWithIDVaries(method f)
{
    env e;
    calldataarg args;

    uint id1 = nextWithdrawalRequestId();
    f(e,args);
    uint id2 = nextWithdrawalRequestId();

    assert id1 <= id2, "nextWithdrawalRequestId decreased unexpectedly";
    
    assert ( 
        (id1 + 1 == id2) => 
        f.selector == initWithdrawal(address,address,uint256).selector,
        "Function ${f} changed nextWithdrawalRequestId by 1");
   
    require id1 + 1 != id2;
    
    assert id1 == id2, "nextWithdrawalRequestId changed unexepectedly";
}

// After a successful initWithdrawal request for provider,
// his/hers request count must increase by one.
// Current status: PASSES
rule withdrawalCountConsistent_Init(address provider)
{
    address pool;
    env e;
    uint amount;
    uint ReqCountBefore = withdrawalRequestCount(provider);
    // Neglecting overflow case
    require ReqCountBefore < max_uint ; 

    initWithdrawal(e,provider, pool, amount);

    uint ReqCountAfter = withdrawalRequestCount(provider);
    assert ReqCountAfter == ReqCountBefore + 1;
}

// After a successful cancelWithdrawal request for provider,
// his/hers request count must decrease by one.
// Current status: PASSES
rule withdrawalCountConsistent_Cancel(address provider, uint id)
{
    env e;
    uint ReqCountBefore = withdrawalRequestCount(provider); 

    cancelWithdrawal(e,provider,id);

    uint ReqCountAfter = withdrawalRequestCount(provider);

    assert ReqCountAfter == ReqCountBefore - 1;
}

// The protocol's intention is to prevent withdrawal abuse.
// The rule checks that withdrawal is not possible immediately
// after registering a request.
// Thought: should we use two different envs to prove this rule?
// Current status: PASSES
rule noImmediateWithrawal(address provider, bytes32 contID)
{
    env e;
    address poolToken;
    uint256 Amount;
    uint id;
    id = initWithdrawal(e,provider,poolToken,Amount);

    require poolToken == ptA;
    // This probably holds all the time. See lockDurationNotZero.
    // In the future, we can replace this by an invariant requirement.
    require lockDuration() > 0; 
    
    assert !isReadyForWithdrawal(e,id),"the function should return it is not
    ready for withdrawal"; 

    completeWithdrawal@withrevert(e,contID,provider,id);

    assert lastReverted, "User managed to withdraw immediately despite
    the lock duration";
}

<<<<<<< HEAD
=======
/*
In order to prevent protocol abuse, withdrawal requests are locked for a 
certain (non-zero) period of time.
 *****************
Current status:
# _instate :
    FAILS because lockDuration is not initialized in constructor.
# _preserved:
    FAILS after calling setLockDuration(uint32) because there is no
    restriction upon the value. 
*/
invariant lockDurationNotZero(env e)
    lockDuration() > 0
    {
        // Assuming initalize was invoked
        preserved
        {
            initialize(e);
        }
    }

// Once a withdrawal request was registered, it should always
// be possible to cancel it by its provider (without time limitation).
// Current status: PASSES *
// * cancelWithdrawal reverts because safeTransfer call in _cancelWithdrawal reverts.
// One has to make sure that the protocol has enough pool tokens in balance.
// This could be assumed if we are sure that they were given to the protocol in advance.
// _removeWithdrawalRequest may also revert because remove function returns false.
// If one ignores this revert statement, the rule passes.
rule cancellingAlwaysPossible(address provider)
{
    env e;
    address poolToken; 
    address reserveToken = erc20;
    require poolToken == ptA || poolToken == ptB;
    uint256 Amount;
    uint id;

    id = initWithdrawal(e,provider,poolToken,Amount);
    ValidRequest(provider,poolToken,reserveToken,Amount);
    // No restriction upon the request count can lead to overflow,
    // Here the limit is arbitrary.
    require withdrawalRequestCount(provider) < max_uint;
    ///
    // This requirement is necessary that the transfer of pool tokens
    // back to the provider won't revert.
    require poolTokenBalance(poolToken, currentContract) >= Amount;
    // Prevent overflow
    require poolTokenBalance(poolToken, provider) + Amount <= max_uint;
    ///
    cancelWithdrawal@withrevert(e,provider,id);

    assert !lastReverted, "cancelWithdrawal reverted for a valid request";
}
>>>>>>> 9ddc61b8

// Only provider can ask to withdraw request.
// Current status: PASSES
rule withdrawByProviderOnly(address provider)
{
    env e;
    address poolToken = ptA; 
    bytes32 contID;
    uint256 amount; address provider2;
    uint id = initWithdrawal(e, provider, poolToken, amount);
    completeWithdrawal(e, contID, provider2, id);
    assert provider2 == provider;
}

// Only provider can ask to cancel request.
// Current status: PASSES
rule cancelByProviderOnly(address provider)
{
    env e;
    address poolToken = ptA;
    uint256 Amount; address provider2;
    uint id = initWithdrawal(e, provider, poolToken, Amount);
    cancelWithdrawal(e,provider2, id);
    assert provider2 == provider;
}

// Checks the validity of the request ID getter:
// withdrawalRequestSpecificId(provider,index)
// Current status: PASSES
rule checkSpecificId(address provider)
{
    env e;
    address poolToken;
    uint256 Amount;
    // Count1 is the current number of requests for provider.
    uint Count1 = withdrawalRequestCount(provider);
    require Count1 < 100000; //max_uint-1;
    // Now, adding a request to the end of the list.
    // List should be now Count1+1 items long.
    uint id1 = initWithdrawal(e,provider,poolToken,Amount);
    // Thus, the index Count1+1 must be out of bounds.
    withdrawalRequestSpecificId@withrevert(provider,Count1+1);
    assert lastReverted;
    // Adding another one.
    uint id2 = initWithdrawal(e,provider,poolToken,Amount);
    assert withdrawalRequestCount(provider) == Count1+2,
    " Request count should have increased by two";
    // In total, we added two subsequent requests. Validating that
    // function gets them properly.    
    assert id1 == withdrawalRequestSpecificId@withrevert(provider,Count1);
    assert id2 == withdrawalRequestSpecificId@withrevert(provider,Count1+1);
}

// No two identical IDs for provider
// Current status: PASSES
<<<<<<< HEAD
// Preserved violated for completeWithdrawal.
=======
>>>>>>> 9ddc61b8
invariant noIdenticalIDs(address provider, uint ind1, uint ind2)
    (
        validInd_Request(provider, ind1) &&
        validInd_Request(provider, ind2) &&
        ind1 != ind2
    ) 
    =>
    (
        withdrawalRequestSpecificId(provider, ind1) != 
        withdrawalRequestSpecificId(provider, ind2)
    )
    
    {
        preserved
        {
            require (withdrawalRequestSpecificId(provider, ind1) != 0 &&
                        withdrawalRequestSpecificId(provider, ind2) != 0);
        }
    }
    

// Withdrawal request details must not vary but only after
// initialize, cancel or complete a withdrawal.
// Current status : PASSES
rule requestDetailsInvariance(uint id, method f)
{
    bool ValidFunction = (
        f.selector == cancelWithdrawal(address,uint).selector ||
        f.selector == completeWithdrawal(bytes32,address,uint256).selector ||
        f.selector == initWithdrawal(address,address,uint256).selector);

    env e; calldataarg args;
    address provider; address providerAfter;
    address poolToken; address poolTokenAfter;  
    address reserveToken; address reserveTokenAfter;
    uint32 createdAt; uint32 createdAtAfter; 
    uint256 poolTokenAmount; uint256 poolTokenAmountAfter;
    uint256 reserveTokenAmount; uint256 reserveTokenAmountAfter;
    //
    provider, poolToken, reserveToken, createdAt, poolTokenAmount, 
    reserveTokenAmount = currentContract.withdrawalRequest(id);
    f(e,args);
    providerAfter, poolTokenAfter, reserveTokenAfter, createdAtAfter,
    poolTokenAmountAfter,reserveTokenAmountAfter =
    currentContract.withdrawalRequest(id);
    //
    assert !(provider == providerAfter &&
        poolToken == poolTokenAfter &&
        reserveToken == reserveTokenAfter &&
        poolTokenAmount == poolTokenAmountAfter &&
        reserveTokenAmount == reserveTokenAmountAfter) => ValidFunction,
        "The details of a withdrawal request changed unexpectedly
        after invoking ${f}";
}

// Pool token withdrawal solvency: 
// For a given pool with pool token (poolToken), the sum of all registered pool tokens
// from all requests, must be less or equal to the total supply of that pool token.
//
// Current status : FAILS
// fails for initWithdrawal*
// * see note inside preserved block
invariant totalRequestPTlessThanSupply(address poolToken)
    sumRequestPoolTokens(poolToken) <= poolTotalSupply(poolToken)
    {
        preserved initWithdrawal(address provider, address poolToken2, uint256 poolTokenAmount) with (env e)
        {
            // In Bancor network, before calling initWithdrawal, the provider transfers its
            // Pool tokens to the _pendingWithdrawal contract, i.e. the protocol.
            require poolToken == poolToken2;
            require poolTokenBalance(poolToken, currentContract) >= poolTokenAmount;
            // If we require invariant of solvency:
            // sum(requests pool tokens) <= sum(user balance) <= Total supply
            // this should probably let the rule pass.
            // sumRequestPoolTokens + poolTokenAmount <= sum(userbalance)
            require poolTotalSupply(poolToken) >= poolTokenAmount;
        }
    }

// All pass
rule whoChangedTotalSupply(method f) 
filtered { f-> !f.isView}
{
    address poolToken = ptA;
    env e;
    calldataarg args;
    uint totSup1 = poolTotalSupply(poolToken);
    f(e,args);
    uint totSup2 = poolTotalSupply(poolToken);
    assert totSup1 == totSup2;
}   

// For every request, the number of registered pool tokens cannot be larger
// than the total supply.
// Current status: PASSES
// Preserved block may be too lenient (under-approximation).

// Note : This rule proves the inequality for an individual provider.
// It is not enough for solvency. We want to write a new rule using ghosts -
// the sum of all requests pool token amounts is less or equal to the total supply.
invariant poolTokenLessThanSupply(uint id)
<<<<<<< HEAD
   requestPoolTokensAmount(id) <= requestPoolTokenTotalSupply(id)
=======
   RequestPoolTokensAmount(id) <= RequestPoolTokenTotalSupply(id)
>>>>>>> 9ddc61b8
   {
       preserved initWithdrawal
       (address provider, address poolToken, uint256 poolTokenAmount) with (env e2)
       {  
           address reserveToken;
           require poolToken == ptA;
           require provider != poolToken && provider != currentContract;
           // This requirement relies on the fact that a provider received enough 
           // pool tokens upon deposit.
           require poolTotalSupply(poolToken) >= poolTokenAmount;
       }

       preserved completeWithdrawal(bytes32 contId,address provider2,uint256 id2) with (env e3)
       {
           uint amount1 = requestPoolTokensAmount(id);
           uint amount2 = requestPoolTokensAmount(id2);
           uint sumPT = amount1 + amount2;

           require id != id2;
           require sumPT >= amount1 && sumPT >= amount2;
           require requestPoolToken(id) == ptA;
           require requestPoolToken(id2) == ptA;
           require sumPT <= requestPoolTokenTotalSupply(id);
       }

       preserved
       {
           require requestPoolToken(id) == ptA;
       }
   }
    


function bothHelper(env e, method f, address provider1, bytes32 contID, uint id1) {
    // if (f.selector == cancelWithdrawal(address,uint).selector) {
        cancelWithdrawal(e, provider1, id1);
    // } else {    // f.selector == completeWithdrawal(bytes32,address,uint256).selector
    //     completeWithdrawal(e, contID, provider1, id1);
    // }
}


// Any change of status of some request cannot affect another one.
// One can prove this rule also for completeWithdrawal.
// Current status: PASSES (both functions)
<<<<<<< HEAD
rule independentRequests(env e, method f) filtered { f ->
                f.selector == cancelWithdrawal(address,uint).selector 
                || f.selector == completeWithdrawal(bytes32,address,uint256).selector }
=======
rule independentRequests(uint id1, uint id2, method f) filtered{f->
f.selector == cancelWithdrawal(address,uint).selector}
//f.selector == completeWithdrawal(bytes32,address,uint256).selector}
>>>>>>> 9ddc61b8
{
    bytes32 contID;
    uint id1; uint id2;
    address provider1; address provider2;
    address poolToken1; address poolToken2;  
    address reserveToken1; address reserveToken2;
    uint32 createdAt1; uint32 createdAt2; 
    uint256 poolTokenAmount1; uint256 poolTokenAmount2;
    uint256 reserveTokenAmount1; uint256 reserveTokenAmount2;

    require id1 != id2;

    provider1, poolToken1, reserveToken1, createdAt1, poolTokenAmount1, 
            reserveTokenAmount1 = currentContract.withdrawalRequest(id1);
    provider2, poolToken2, reserveToken2, createdAt2, poolTokenAmount2, 
            reserveTokenAmount2 = currentContract.withdrawalRequest(id2);


    bothHelper(e, f, provider1, contID, id1);

    address provider3;
    address poolToken3; 
    address reserveToken3; 
    uint32 createdAt3; 
    uint256 poolTokenAmount3; 
    uint256 reserveTokenAmount3;

    provider3, poolToken3, reserveToken3, createdAt3, poolTokenAmount3, 
            reserveTokenAmount3 = currentContract.withdrawalRequest(id2);

    assert provider2 == provider3 &&
        poolToken2 == poolToken3 &&
        reserveToken2 == reserveToken3 &&
        poolTokenAmount2 == poolTokenAmount3 &&
        reserveTokenAmount2 == reserveTokenAmount3,
        "The details of a different withdrawal request changed unexpectedly
        after invoking ${f} on request id = ${id1}";
}

<<<<<<< HEAD
=======
// After request was registered, user has enough pool tokens.
// Current status: FAILS*
// *InitWithdrawal is a callee in BancorNetwork, in which the pool tokens are transferred
// from the provider to the protocol.
// Alternatively, we can check that the protocol has enough pool tokens.
// Naturally, the rule would still be violated for the same reason.
rule requestRegisteredForValidProvider(address provider, uint tokenAmount)
{
    env e;
    address poolToken = ptA;
    uint id = initWithdrawal(e,provider,poolToken,tokenAmount);
    //assert ptA.balanceOf(e,provider) >= tokenAmount;
    assert ptA.balanceOf(e,currentContract) >= tokenAmount;
}
>>>>>>> 9ddc61b8

// The protocol should burn the pool tokens it received from the provider
// after the withdrawal request was completed.
// Current status: PASSES*
// * We checked that the protocol loses *AT LEAST* the PTamount. 
// In the current implementation of completeWithdrawal, the protocol
// also transfers PT to the provider. This should be changed in the future.
rule burnPTsAfterCompleteWithdrawal(uint id)
{
    env e;
    address provider = requestProvider(id);
    bytes32 contID;
    uint PTamount = requestPoolTokensAmount(id);

    require requestPoolToken(id) == ptA;
    require provider != ptA;
    
    uint PTbalance1 = ptA.balanceOf(e,currentContract);

    completeWithdrawal(e,contID,provider,id);

    uint PTbalance2 = ptA.balanceOf(e,currentContract);

    assert PTbalance2 + PTamount <= PTbalance1;
}

// For any provider who completes his/hers withdrawal request,
// his/hers pool token balance must not change.
// Current status : FAILS
// The current implementation of completeWithdrawal transfers PT to the
// provider. We know it should change in the future.
<<<<<<< HEAD
rule pTsInvarianceForProvider(uint id)
=======
rule ptInvarianceForProvider(uint id)
>>>>>>> 9ddc61b8
{
    env e;
    address provider = requestProvider(id);
    bytes32 contID;

    require requestPoolToken(id) == ptA;
    require provider != ptA;
    
    uint PTbalance1 = ptA.balanceOf(e,provider);

    completeWithdrawal(e,contID,provider,id);

    uint PTbalance2 = ptA.balanceOf(e,provider);

    assert PTbalance1 == PTbalance2;
}

// After successfully cancelling a withdrawal, the provider should get
// his/hers pool tokens back.
// Current status: PASSES
rule providerGetsPTsBack(uint id)
{
    env e;
    address provider = requestProvider(id);
    uint amount = requestPoolTokensAmount(id);

    require requestPoolToken(id) == ptA;
    require provider != ptA && provider != currentContract;

    uint PTbalance1 = ptA.balanceOf(e,provider);
    
    cancelWithdrawal(e,provider,id);
    
    uint PTbalance2 = ptA.balanceOf(e,provider);

    assert PTbalance1 + amount == PTbalance2;
<<<<<<< HEAD
=======
}
// For any registered request, the time it was created must be earlier 
// than the current block time and no earlier than when the request was sent.
// Current status: FAILS
// the createdAt field of the request is given by time() function which supposed
// to give the block.timestamp. For some reason it is not the same as in here.
rule validRequestTime(method f)
{
    env e;
    address provider;
    address poolToken = ptA;
    uint256 amount;
    calldataarg args;

    uint timeInit = e.block.timestamp;
    f(e,args);
    uint id = initWithdrawal(e,provider,poolToken,amount);
    uint time = to_uint256(RequestCreatedAt(id));
    uint timeEnd = e.block.timestamp;
    assert timeEnd >= time && time >= timeInit;
}

// Reachability
// Current status: FAILS for all functions.
rule reachability(method f)
{   
    env e;
    calldataarg args;
    f(e, args);
    assert false;
>>>>>>> 9ddc61b8
}<|MERGE_RESOLUTION|>--- conflicted
+++ resolved
@@ -165,15 +165,8 @@
     return poolToken;
 }
 
-<<<<<<< HEAD
-// Summarization for mulDivF (currently not in use)
-function mulDivNoFloorSummary(uint256 x,uint256 y,uint256 z) returns uint256 {
-  require(z > 0);
-  uint256 w = (x * y) / z;
-  require w * z == x * y;
-  return x;
-=======
-function RequestCreatedAt(uint id) returns uint32 {
+
+function requestCreatedAt(uint id) returns uint32 {
     address provider; address poolToken; address reserveToken;
     uint32 createdAt; uint256 poolTokenAmount; uint256 reserveTokenAmount;
 
@@ -181,7 +174,6 @@
         reserveTokenAmount = currentContract.withdrawalRequest(id);
 
     return createdAt;
->>>>>>> 9ddc61b8
 }
 
 // Remainder of multiplication by division
@@ -229,21 +221,12 @@
 // monotonically increasing with amount (PoolCollection impl.)
 // Current status: PASSES*
 // *For the product terms x,y we require x,y < 2^128-1.
-<<<<<<< HEAD
 // rule poolTokenToUnderlyingMono_PC(uint256 amount1,uint256 amount2)
 // {
 //     env e;
 //     address token = erc20;
 //     uint TotalSupply; 
 //     uint stake = PC.poolStakedBalance(e,token);
-=======
-rule poolTokenToUnderlyingMono_PC(uint256 amount1,uint256 amount2)
-{
-    env e;
-    address token = erc20;
-    uint TotalSupply; 
-    uint stake = PC.getPoolDataStakedBalance(e,token);
->>>>>>> 9ddc61b8
     
 //     require PC.poolToken(e,token) == ptA;
 //     require TotalSupply > 0 && stake > 0;
@@ -270,15 +253,9 @@
 //     env e;
 //     address token = erc20;
 
-<<<<<<< HEAD
-//     require PC.poolToken(e,token) == ptA;
-//     require PC.poolTotalSupply(e,token) == 1;
-//     require PC.poolStakedBalance(e,token) == stake;
-=======
     require PC.poolToken(e,token) == ptA;
     require PC.poolTotalSupply(e,token) == 1;
     require PC.getPoolDataStakedBalance(e,token) == stake;
->>>>>>> 9ddc61b8
 
 //     uint UAmount = PC.poolTokenToUnderlying(e,token,amount);
 
@@ -392,10 +369,6 @@
     assert reverted => id1 == id2, "id was changed unexpectedly";
 }
 
-<<<<<<< HEAD
-
-=======
->>>>>>> 9ddc61b8
 // Any cancelled request with a given id, cannot be associated
 // with any provider (including the original).
 // Current status: PASSES
@@ -504,63 +477,6 @@
     the lock duration";
 }
 
-<<<<<<< HEAD
-=======
-/*
-In order to prevent protocol abuse, withdrawal requests are locked for a 
-certain (non-zero) period of time.
- *****************
-Current status:
-# _instate :
-    FAILS because lockDuration is not initialized in constructor.
-# _preserved:
-    FAILS after calling setLockDuration(uint32) because there is no
-    restriction upon the value. 
-*/
-invariant lockDurationNotZero(env e)
-    lockDuration() > 0
-    {
-        // Assuming initalize was invoked
-        preserved
-        {
-            initialize(e);
-        }
-    }
-
-// Once a withdrawal request was registered, it should always
-// be possible to cancel it by its provider (without time limitation).
-// Current status: PASSES *
-// * cancelWithdrawal reverts because safeTransfer call in _cancelWithdrawal reverts.
-// One has to make sure that the protocol has enough pool tokens in balance.
-// This could be assumed if we are sure that they were given to the protocol in advance.
-// _removeWithdrawalRequest may also revert because remove function returns false.
-// If one ignores this revert statement, the rule passes.
-rule cancellingAlwaysPossible(address provider)
-{
-    env e;
-    address poolToken; 
-    address reserveToken = erc20;
-    require poolToken == ptA || poolToken == ptB;
-    uint256 Amount;
-    uint id;
-
-    id = initWithdrawal(e,provider,poolToken,Amount);
-    ValidRequest(provider,poolToken,reserveToken,Amount);
-    // No restriction upon the request count can lead to overflow,
-    // Here the limit is arbitrary.
-    require withdrawalRequestCount(provider) < max_uint;
-    ///
-    // This requirement is necessary that the transfer of pool tokens
-    // back to the provider won't revert.
-    require poolTokenBalance(poolToken, currentContract) >= Amount;
-    // Prevent overflow
-    require poolTokenBalance(poolToken, provider) + Amount <= max_uint;
-    ///
-    cancelWithdrawal@withrevert(e,provider,id);
-
-    assert !lastReverted, "cancelWithdrawal reverted for a valid request";
-}
->>>>>>> 9ddc61b8
 
 // Only provider can ask to withdraw request.
 // Current status: PASSES
@@ -616,10 +532,6 @@
 
 // No two identical IDs for provider
 // Current status: PASSES
-<<<<<<< HEAD
-// Preserved violated for completeWithdrawal.
-=======
->>>>>>> 9ddc61b8
 invariant noIdenticalIDs(address provider, uint ind1, uint ind2)
     (
         validInd_Request(provider, ind1) &&
@@ -721,11 +633,7 @@
 // It is not enough for solvency. We want to write a new rule using ghosts -
 // the sum of all requests pool token amounts is less or equal to the total supply.
 invariant poolTokenLessThanSupply(uint id)
-<<<<<<< HEAD
    requestPoolTokensAmount(id) <= requestPoolTokenTotalSupply(id)
-=======
-   RequestPoolTokensAmount(id) <= RequestPoolTokenTotalSupply(id)
->>>>>>> 9ddc61b8
    {
        preserved initWithdrawal
        (address provider, address poolToken, uint256 poolTokenAmount) with (env e2)
@@ -771,15 +679,9 @@
 // Any change of status of some request cannot affect another one.
 // One can prove this rule also for completeWithdrawal.
 // Current status: PASSES (both functions)
-<<<<<<< HEAD
 rule independentRequests(env e, method f) filtered { f ->
                 f.selector == cancelWithdrawal(address,uint).selector 
                 || f.selector == completeWithdrawal(bytes32,address,uint256).selector }
-=======
-rule independentRequests(uint id1, uint id2, method f) filtered{f->
-f.selector == cancelWithdrawal(address,uint).selector}
-//f.selector == completeWithdrawal(bytes32,address,uint256).selector}
->>>>>>> 9ddc61b8
 {
     bytes32 contID;
     uint id1; uint id2;
@@ -819,23 +721,6 @@
         after invoking ${f} on request id = ${id1}";
 }
 
-<<<<<<< HEAD
-=======
-// After request was registered, user has enough pool tokens.
-// Current status: FAILS*
-// *InitWithdrawal is a callee in BancorNetwork, in which the pool tokens are transferred
-// from the provider to the protocol.
-// Alternatively, we can check that the protocol has enough pool tokens.
-// Naturally, the rule would still be violated for the same reason.
-rule requestRegisteredForValidProvider(address provider, uint tokenAmount)
-{
-    env e;
-    address poolToken = ptA;
-    uint id = initWithdrawal(e,provider,poolToken,tokenAmount);
-    //assert ptA.balanceOf(e,provider) >= tokenAmount;
-    assert ptA.balanceOf(e,currentContract) >= tokenAmount;
-}
->>>>>>> 9ddc61b8
 
 // The protocol should burn the pool tokens it received from the provider
 // after the withdrawal request was completed.
@@ -867,11 +752,7 @@
 // Current status : FAILS
 // The current implementation of completeWithdrawal transfers PT to the
 // provider. We know it should change in the future.
-<<<<<<< HEAD
-rule pTsInvarianceForProvider(uint id)
-=======
 rule ptInvarianceForProvider(uint id)
->>>>>>> 9ddc61b8
 {
     env e;
     address provider = requestProvider(id);
@@ -908,8 +789,6 @@
     uint PTbalance2 = ptA.balanceOf(e,provider);
 
     assert PTbalance1 + amount == PTbalance2;
-<<<<<<< HEAD
-=======
 }
 // For any registered request, the time it was created must be earlier 
 // than the current block time and no earlier than when the request was sent.
@@ -927,7 +806,7 @@
     uint timeInit = e.block.timestamp;
     f(e,args);
     uint id = initWithdrawal(e,provider,poolToken,amount);
-    uint time = to_uint256(RequestCreatedAt(id));
+    uint time = to_uint256(requestCreatedAt(id));
     uint timeEnd = e.block.timestamp;
     assert timeEnd >= time && time >= timeInit;
 }
@@ -940,5 +819,4 @@
     calldataarg args;
     f(e, args);
     assert false;
->>>>>>> 9ddc61b8
 }