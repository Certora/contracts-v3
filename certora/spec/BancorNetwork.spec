--- conflicted
+++ resolved
@@ -355,16 +355,6 @@
     bool Success = true;
     require dontDividebyZero;
 
-<<<<<<< HEAD
-    if(x == 0 || y==0)    {f = 0;}
-    else if(y == 2 * z)     {f=2*x;}
-    else if(y == 3 * z)     {f=3*x;}
-    else if(y == 10 * z)    {f=10*x;}
-    else if(2*y==z && x%2 ==0)  {f=x/2;}
-    else if(3*y==z && x%3 ==0)  {f=x/3;}
-    else if(10*y==z && x%10 ==0)    {f=x/10;}
-    else if(y==z)   { f=x; }
-=======
     if(x ==0 || y ==0)      {f = 0;}
     else if(y == 2 * z)     {f = 2 * x;}
     else if(y == 3 * z)     {f = 3 * x;}
@@ -373,7 +363,6 @@
     else if(3 * y == z && x % 3 ==0)  {f = x / 3;}
     else if(10*y == z && x % 10 ==0)    {f = x / 10;}
     else if(y == z)   { f = x;}
->>>>>>> 9ddc61b8
     else    {f = 0; Success = false;}
 
     require Success;
