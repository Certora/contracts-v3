--- conflicted
+++ resolved
@@ -5,12 +5,8 @@
 using DummyPoolTokenA as ptA
 using DummyPoolTokenB as ptB
 using Receiver1 as user
-<<<<<<< HEAD
 using NetworkSettings as networkSettings
-=======
-using NetworkSettings as netSet
 using ExternalProtectionVault as EPV
->>>>>>> ab39327f
 
 methods {
     renounceFunding(bytes32, address, uint256) => DISPATCHER(true)
@@ -19,11 +15,8 @@
     networkFeePPM() returns (uint32) => DISPATCHER(true)
     poolFundingLimit(address) returns(uint256) => DISPATCHER(true)
     minLiquidityForTrading() returns(uint256) => DISPATCHER(true)
-<<<<<<< HEAD
     networkSettings.minLiquidityForTrading() returns(uint256)
     networkFeePPM() returns(uint32) => DISPATCHER(true)
-=======
->>>>>>> ab39327f
     withdrawalFeePPM() returns(uint32) => DISPATCHER(true)
     acceptOwnership() => DISPATCHER(true)
     withdrawFunds(address, address, uint256) => DISPATCHER(true)   
@@ -69,7 +62,7 @@
     //require e == getPoolDataStakedBalance(env1,pool);
     require w == tokenUserBalance(env1,pool,epv);
     require m == getPoolDataTradingFee(env1,pool);
-    require n == netSet.networkFeePPM(env1);
+    require n == networkSettings.networkFeePPM(env1);
 }
 
 // Set all withdrawal parameters, but (x,a), to constants (deficit)
@@ -90,7 +83,7 @@
     require e == getPoolDataStakedBalance(env1,pool);
     require w == tokenUserBalance(env1,pool,epv);
     require m == getPoolDataTradingFee(env1,pool);
-    require n == netSet.networkFeePPM(env1);
+    require n == networkSettings.networkFeePPM(env1);
 }
 
 // Set all withdrawal parameters, but x, to constants (deficit)
@@ -112,7 +105,7 @@
     require e == getPoolDataStakedBalance(env1,pool);
     require w == tokenUserBalance(env1,pool,epv);
     require m == getPoolDataTradingFee(env1,pool);
-    require n == netSet.networkFeePPM(env1);
+    require n == networkSettings.networkFeePPM(env1);
 }
 
 // Set withdrawal parameters (w,m,n) to constants.
@@ -124,7 +117,7 @@
 
     require w == tokenUserBalance(env1,pool,epv);
     require m == getPoolDataTradingFee(env1,pool);
-    require n == netSet.networkFeePPM(env1);
+    require n == networkSettings.networkFeePPM(env1);
 }
 
 function santasLittleHelper(method f, env e){
@@ -203,7 +196,7 @@
         setUp();
 
     bytes32 contextId;
-    address sourceToken = tokenA;
+    address sourceToken;// = tokenA;
     address targetToken;// = tokenB;
     uint256 targetAmount;// = getPoolDataBaseTokenLiquidity(e,targetToken);
     uint256 maxSourceAmount;// = 2^255;
@@ -243,16 +236,6 @@
     assert false;
 }
 
-<<<<<<< HEAD
-
-rule withdrawAll(){
-    env e;
-        setUp();
-    require e.msg.sender != currentContract && e.msg.sender != _bntPool(e) && e.msg.sender != _masterVault(e);
-
-        bytes32 contextId;
-        address provider;
-=======
 rule withdrawAll(address provider){
     env e;
     //require e.msg.sender != currentContract && e.msg.sender != _bntPool(e) && e.msg.sender != _masterVault(e);
@@ -260,7 +243,6 @@
 
         bytes32 contextId;
         //address provider = e.msg.sender;
->>>>>>> ab39327f
         address pool = tokenA;
         require ptA == poolToken(pool);
         uint256 poolTokenAmount = ptA.totalSupply(e);
@@ -270,14 +252,10 @@
     uint256 balance1 = tokenA.balanceOf(e,provider);
         uint amount = withdraw(e,contextId,provider,pool,poolTokenAmount);
     uint256 balance2 = tokenA.balanceOf(e,provider);
-<<<<<<< HEAD
 
     uint256 minLiquitidy = networkSettings.minLiquidityForTrading(e);
 
     assert balance2 - balance1 == stakedBalance ;    
-=======
-    assert balance2 - balance1 == stakedBalance ;
->>>>>>> ab39327f
     assert !getPoolDataTradingEnabled(e,pool); 
     //assert false;
 }
@@ -316,12 +294,7 @@
     }
 
 invariant zeroPoolTokensZeroStakedBalance(address pool, env e)
-<<<<<<< HEAD
-    // getPoolDataTotalSupply(e,pool) == 0 <=> getPoolDataStakedBalance(e,pool) == 0
-    poolTotalSupply(e,pool)== 0 <=> poolStakedBalance(e,pool) == 0
-=======
     poolTotalSupply(e,poolToken(pool))== 0 <=> getPoolDataStakedBalance(e,pool) == 0
->>>>>>> ab39327f
     {
         preserved {
             require pool == tokenA;
@@ -329,14 +302,9 @@
         }
     }
 
-<<<<<<< HEAD
-invariant consistentTradingLiquidity(address pool)
-    poolBNTTradingLiquidity(pool) == 0 <=> poolBaseTradingLiquidity(pool) == 0
-=======
 invariant consistentTradingLiquidity(env e,address pool)
     getPoolDataBntTradingLiquidity(e,pool) ==0 <=> 
     getPoolDataBaseTokenLiquidity(e,pool) ==0
->>>>>>> ab39327f
     {
         preserved
         {
@@ -347,31 +315,19 @@
     }
 
 invariant stakedBalanceMasterVaultBalance(env e)
-<<<<<<< HEAD
-    getPoolDataStakedBalance(e,tokenA) == 0 => tokenA.balanceOf(e,_masterVault(e)) == 0
-=======
     tokenA.balanceOf(e,_masterVault(e)) ==0 => getPoolDataStakedBalance(e,tokenA) ==0 
->>>>>>> ab39327f
     {
         preserved{
             require poolToken(tokenA) == ptA;
             address pool;
-<<<<<<< HEAD
-            require (pool != tokenA =>  getPoolDataStakedBalance(e,pool) == 0);
-        }
-    }
-
-
-invariant isWhiteListed(address token, env e)
-    hasPool(token) => isTokenWhitelisted(e,token)
-
-=======
             require pool !=0 && pool !=_masterVault(e);
             require (pool != tokenA =>  getPoolDataStakedBalance(e,pool)==0);
         }
     }
 
->>>>>>> ab39327f
+invariant isWhiteListed(address token, env e)
+    hasPool(token) => isTokenWhitelisted(e,token)
+    
 // rule poolTokenValueMonotonic(){
 //     env e1; env e2;
 
