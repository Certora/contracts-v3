--- conflicted
+++ resolved
@@ -457,14 +457,8 @@
         }
     }
 
-<<<<<<< HEAD
-invariant consistentTradingLiquidity(env e,address pool)
-    getPoolDataBntTradingLiquidity(e, pool) == 0 <=> 
-    getPoolDataBaseTokenLiquidity(e, pool) == 0
-=======
     invariant consistentTradingLiquidity(env e,address pool)
         getPoolDataBntTradingLiquidity(e,pool) == 0 <=> getPoolDataBaseTokenLiquidity(e,pool) == 0
->>>>>>> 33d955fd
     {
         preserved
         {
@@ -476,24 +470,12 @@
     }
 
 invariant stakedBalanceMasterVaultBalance(env e)
-<<<<<<< HEAD
-    tokenA.balanceOf(e,_masterVault(e)) == 0 => getPoolDataStakedBalance(e,tokenA) == 0 
-    // {
-    //     preserved{
-    //         require poolToken(tokenA) == ptA;
-    //         address pool;
-    //         require pool !=0 && pool !=_masterVault(e);
-    //         require (pool != tokenA =>  getPoolDataStakedBalance(e,pool)==0);
-    //     }
-    // }
-=======
     tokenA.balanceOf(e,_masterVault(e)) ==0 => getPoolDataStakedBalance(e,tokenA) ==0 
     {
         preserved{
             setUp();
         }
     }
->>>>>>> 33d955fd
 
     invariant zeroStakedBalanceZeroLiquidity(env e, address pool)
         getPoolDataStakedBalance(e,pool) == 0 => getPoolDataBntTradingLiquidity(e,pool) ==0
