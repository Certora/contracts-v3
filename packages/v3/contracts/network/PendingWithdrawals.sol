// SPDX-License-Identifier: SEE LICENSE IN LICENSE
pragma solidity 0.7.6;
pragma abicoder v2;

import "../utility/OwnedUpgradeable.sol";
import "../utility/Upgradeable.sol";
import "../utility/Utils.sol";

import "./interfaces/IPendingWithdrawals.sol";

/**
 * @dev Pending Withdrawals contract
 */
contract PendingWithdrawals is IPendingWithdrawals, Upgradeable, OwnedUpgradeable, Utils {
    uint256 private constant DEFAULT_LOCK_DURATION = 7 days;
    uint256 private constant DEFAULT_WITHDRAWAL_WINDOW_DURATION = 3 days;

    // the network contract
    IBancorNetwork private immutable _network;

    // the network token pool contract
    INetworkTokenPool private immutable _networkTokenPool;

    // a mapping between accounts and their pending positions
    mapping(address => Position[]) private _positions;

    // the lock duration
    uint256 private _lockDuration;

    // the withdrawal window duration
    uint256 private _withdrawalWindowDuration;

    // upgrade forward-compatibility storage gap
    uint256[MAX_GAP - 3] private __gap;

    /**
     * @dev triggered when the lock duration is updated
     */
    event LockDurationUpdated(uint256 prevLockDuration, uint256 newLockDuration);

    /**
     * @dev triggered when withdrawal window duration
     */
    event WithdrawalWindowDurationUpdated(uint256 prevWithdrawalWindowDuration, uint256 newWithdrawalWindowDuration);

    /**
     * @dev triggered when a provider requests to initiate a liquidity withdrawal
     */
    event WithdrawalInitiated(
        IReserveToken indexed pool,
        address indexed provider,
        uint256 indexed positionIndex,
        uint256 poolTokenAmount
    );

    /**
     * @dev triggered when a provider cancels a liquidity withdrawal request
     */
    event WithdrawalCancelled(
        IReserveToken indexed pool,
        address indexed provider,
        uint256 indexed positionIndex,
        uint256 poolTokenAmount,
        uint32 timeElapsed
    );

    /**
     * @dev triggered when a liquidity withdrawal request has been completed
     */
    event WithdrawalCompleted(
        bytes32 indexed contextId,
        IReserveToken indexed pool,
        address indexed provider,
        uint256 positionIndex,
        uint256 poolTokenAmount,
        uint32 timeElapsed
    );

    /**
     * @dev a "virtual" constructor that is only used to set immutable state variables
     */
    constructor(IBancorNetwork initNetwork, INetworkTokenPool initNetworkTokenPool)
        validAddress(address(initNetwork))
        validAddress(address(initNetworkTokenPool))
    {
        _network = initNetwork;
        _networkTokenPool = initNetworkTokenPool;
    }

    /**
     * @dev fully initializes the contract and its parents
     */
    function initialize() external initializer {
        __PendingWithdrawals_init();
    }

    // solhint-disable func-name-mixedcase

    /**
     * @dev initializes the contract and its parents
     */
    function __PendingWithdrawals_init() internal initializer {
        __Owned_init();

        __PendingWithdrawals_init_unchained();
    }

    /**
     * @dev performs contract-specific initialization
     */
    function __PendingWithdrawals_init_unchained() internal initializer {
        _lockDuration = DEFAULT_LOCK_DURATION;
        _withdrawalWindowDuration = DEFAULT_WITHDRAWAL_WINDOW_DURATION;
    }

    // solhint-enable func-name-mixedcase

    /**
     * @dev returns the current version of the contract
     */
    function version() external pure override returns (uint16) {
        return 1;
    }

    /**
<<<<<<< HEAD
     * @dev returns the network contract
     */
    function network() external view override returns (IBancorNetwork) {
        return _network;
    }

    /**
     * @dev returns the network pool token contract
     */
    function networkTokenPool() external view override returns (INetworkTokenPool) {
        return _networkTokenPool;
    }

    /**
     * @dev returns mapping between accounts and their pending positions
=======
     * @inheritdoc IPendingWithdrawals
>>>>>>> fc188dae
     */
    function positions(address account) external view override returns (Position[] memory) {
        return _positions[account];
    }

    /**
     * @inheritdoc IPendingWithdrawals
     */
    function lockDuration() external view override returns (uint256) {
        return _lockDuration;
    }

    /**
     * @dev sets the lock duration.
     *
     * notes:
     *
     * - updating it will affect existing locked positions retroactively
     *
     * requirements:
     *
     * - the caller must be the owner of the contract
     */
    function setLockDuration(uint256 newLockDuration) external onlyOwner {
        emit LockDurationUpdated(_lockDuration, newLockDuration);

        _lockDuration = newLockDuration;
    }

    /**
     * @inheritdoc IPendingWithdrawals
     */
    function withdrawalWindowDuration() external view override returns (uint256) {
        return _withdrawalWindowDuration;
    }

    /**
     * @dev sets withdrawal window duration.
     *
     * notes:
     *
     * - updating it will affect existing locked positions retroactively
     *
     * requirements:
     *
     * - the caller must be the owner of the contract
     */
    function setWithdrawalWindowDuration(uint256 newWithdrawalWindowDuration) external onlyOwner {
        emit WithdrawalWindowDurationUpdated(_withdrawalWindowDuration, newWithdrawalWindowDuration);

        _withdrawalWindowDuration = newWithdrawalWindowDuration;
    }
}<|MERGE_RESOLUTION|>--- conflicted
+++ resolved
@@ -123,25 +123,21 @@
     }
 
     /**
-<<<<<<< HEAD
-     * @dev returns the network contract
+     * @inheritdoc IPendingWithdrawals
      */
     function network() external view override returns (IBancorNetwork) {
         return _network;
     }
 
     /**
-     * @dev returns the network pool token contract
+     * @inheritdoc IPendingWithdrawals
      */
     function networkTokenPool() external view override returns (INetworkTokenPool) {
         return _networkTokenPool;
     }
 
     /**
-     * @dev returns mapping between accounts and their pending positions
-=======
      * @inheritdoc IPendingWithdrawals
->>>>>>> fc188dae
      */
     function positions(address account) external view override returns (Position[] memory) {
         return _positions[account];
