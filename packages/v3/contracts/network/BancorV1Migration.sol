// SPDX-License-Identifier: SEE LICENSE IN LICENSE
pragma solidity 0.8.9;

import { ReentrancyGuard } from "@openzeppelin/contracts/security/ReentrancyGuard.sol";
import { SafeERC20 } from "@openzeppelin/contracts/token/ERC20/utils/SafeERC20.sol";
import { IERC20 } from "@openzeppelin/contracts/token/ERC20/IERC20.sol";

import { Utils } from "../utility/Utils.sol";
import { uncheckedInc } from "../utility/MathEx.sol";
import { BancorNetwork } from "./BancorNetwork.sol";
import { IPoolToken } from "../pools/interfaces/IPoolToken.sol";
import { ReserveToken, ReserveTokenLibrary } from "../token/ReserveToken.sol";

interface IBancorConverterV1 {
    function reserveTokens() external view returns (ReserveToken[] memory);

    function removeLiquidity(
        uint256 amount,
        ReserveToken[] memory reserveTokens,
        uint256[] memory reserveMinReturnAmounts
    ) external returns (uint256[] memory);
}

/**
 * @dev this contract supports v1 liquidity migration
 */
contract BancorV1Migration is ReentrancyGuard, Utils {
    using SafeERC20 for IERC20;
    using SafeERC20 for IPoolToken;
    using ReserveTokenLibrary for ReserveToken;

    // the network contract
    BancorNetwork private immutable _network;

    /**
     * @dev a "virtual" constructor that is only used to set immutable state variables
     */
    constructor(BancorNetwork network) validAddress(address(network)) {
        _network = network;
    }

<<<<<<< HEAD
    receive() external payable {}

=======
    /**
     * @dev ETH receive callback
     */
    receive() external payable {}

    /**
     * @dev migrates pool tokens from v1 to v3
     */
>>>>>>> a51b6859
    function migratePoolTokens(IPoolToken poolToken, uint256 amount) external nonReentrant {
        poolToken.safeTransferFrom(msg.sender, address(this), amount);

        IBancorConverterV1 converter = IBancorConverterV1(payable(poolToken.owner()));

        ReserveToken[] memory reserveTokens = converter.reserveTokens();

        uint256[] memory minReturnAmounts = new uint256[](2);
        minReturnAmounts[0] = 1;
        minReturnAmounts[1] = 1;

        uint256[] memory reserveAmounts = converter.removeLiquidity(amount, reserveTokens, minReturnAmounts);

        for (uint256 i = 0; i < 2; i = uncheckedInc(i)) {
            if (reserveTokens[i].isNativeToken()) {
                _network.depositFor{ value: reserveAmounts[i] }(msg.sender, reserveTokens[i], reserveAmounts[i]);
            } else {
                reserveTokens[i].toIERC20().safeApprove(address(_network), reserveAmounts[i]);
                _network.depositFor(msg.sender, reserveTokens[i], reserveAmounts[i]);
            }
        }
    }
}<|MERGE_RESOLUTION|>--- conflicted
+++ resolved
@@ -39,10 +39,6 @@
         _network = network;
     }
 
-<<<<<<< HEAD
-    receive() external payable {}
-
-=======
     /**
      * @dev ETH receive callback
      */
@@ -51,7 +47,6 @@
     /**
      * @dev migrates pool tokens from v1 to v3
      */
->>>>>>> a51b6859
     function migratePoolTokens(IPoolToken poolToken, uint256 amount) external nonReentrant {
         poolToken.safeTransferFrom(msg.sender, address(this), amount);
 
