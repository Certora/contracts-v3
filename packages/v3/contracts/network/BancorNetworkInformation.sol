// SPDX-License-Identifier: SEE LICENSE IN LICENSE
pragma solidity 0.8.10;

import { IERC20 } from "@openzeppelin/contracts/token/ERC20/IERC20.sol";

import { ITokenGovernance } from "@bancor/token-governance/contracts/ITokenGovernance.sol";

import { IMasterVault } from "../vaults/interfaces/IMasterVault.sol";
import { IExternalProtectionVault } from "../vaults/interfaces/IExternalProtectionVault.sol";
import { IExternalRewardsVault } from "../vaults/interfaces/IExternalRewardsVault.sol";

import { IPoolToken } from "../pools/interfaces/IPoolToken.sol";
import { IPoolCollectionUpgrader } from "../pools/interfaces/IPoolCollectionUpgrader.sol";
import { IPoolCollection } from "../pools/interfaces/IPoolCollection.sol";
import { IMasterPool } from "../pools/interfaces/IMasterPool.sol";
import { TradeAmounts } from "../pools/interfaces/IPoolCollection.sol";

import { Upgradeable } from "../utility/Upgradeable.sol";
import { InvalidToken, Utils } from "../utility/Utils.sol";

import { ReserveToken, ReserveTokenLibrary } from "../token/ReserveToken.sol";

import { IBancorNetworkInformation } from "./interfaces/IBancorNetworkInformation.sol";
import { IBancorNetwork } from "./interfaces/IBancorNetwork.sol";
import { INetworkSettings } from "./interfaces/INetworkSettings.sol";
import { IPendingWithdrawals } from "./interfaces/IPendingWithdrawals.sol";

/**
 * @dev Bancor Network Information contract
 */
contract BancorNetworkInformation is IBancorNetworkInformation, Upgradeable, Utils {
    using ReserveTokenLibrary for ReserveToken;

    error InvalidTokens();

    // the address of the network
    IBancorNetwork private immutable _network;

    // the address of the network token
    IERC20 private immutable _networkToken;

    // the address of the network token governance
    ITokenGovernance private immutable _networkTokenGovernance;

    // the address of the governance token
    IERC20 private immutable _govToken;

    // the address of the governance token governance
    ITokenGovernance private immutable _govTokenGovernance;

    // the network settings contract
    INetworkSettings private immutable _networkSettings;

<<<<<<< HEAD
    // the main vault contract
    IMasterVault private immutable _mainVault;
=======
    // the master vault contract
    IBancorVault private immutable _masterVault;
>>>>>>> 2c63dca4

    // the address of the external protection vault
    IExternalProtectionVault private immutable _externalProtectionVault;

    // the address of the external protection vault
    IExternalRewardsVault private immutable _externalRewardsVault;

    // the master pool contract
    IMasterPool private immutable _masterPool;

    // the master pool token
    IPoolToken private immutable _masterPoolToken;

    // the pending withdrawals contract
    IPendingWithdrawals private immutable _pendingWithdrawals;

    // the pool collection upgrader contract
    IPoolCollectionUpgrader private immutable _poolCollectionUpgrader;

    // upgrade forward-compatibility storage gap
    uint256[MAX_GAP - 0] private __gap;

    /**
     * @dev a "virtual" constructor that is only used to set immutable state variables
     */
    constructor(
        IBancorNetwork initNetwork,
        ITokenGovernance initNetworkTokenGovernance,
        ITokenGovernance initGovTokenGovernance,
        INetworkSettings initNetworkSettings,
<<<<<<< HEAD
        IMasterVault initMainVault,
=======
        IBancorVault initMasterVault,
>>>>>>> 2c63dca4
        IExternalProtectionVault initExternalProtectionVault,
        IExternalRewardsVault initExternalRewardsVault,
        IMasterPool initMasterPool,
        IPendingWithdrawals initPendingWithdrawals,
        IPoolCollectionUpgrader initPoolCollectionUpgrader
    ) {
        _validAddress(address(initNetwork));
        _validAddress(address(initNetworkTokenGovernance));
        _validAddress(address(initGovTokenGovernance));
        _validAddress(address(initNetworkSettings));
        _validAddress(address(initMasterVault));
        _validAddress(address(initExternalProtectionVault));
        _validAddress(address(initExternalRewardsVault));
        _validAddress(address(initMasterPool));
        _validAddress(address(initPendingWithdrawals));
        _validAddress(address(initPoolCollectionUpgrader));

        _network = initNetwork;
        _networkTokenGovernance = initNetworkTokenGovernance;
        _networkToken = initNetworkTokenGovernance.token();
        _govTokenGovernance = initGovTokenGovernance;
        _govToken = initGovTokenGovernance.token();
        _networkSettings = initNetworkSettings;
        _masterVault = initMasterVault;
        _externalProtectionVault = initExternalProtectionVault;
        _externalRewardsVault = initExternalRewardsVault;
        _masterPool = initMasterPool;
        _masterPoolToken = initMasterPool.poolToken();
        _pendingWithdrawals = initPendingWithdrawals;
        _poolCollectionUpgrader = initPoolCollectionUpgrader;
    }

    /**
     * @dev fully initializes the contract and its parents
     */
    function initialize() external initializer {
        __BancorNetworkInformation_init();
    }

    // solhint-disable func-name-mixedcase

    /**
     * @dev initializes the contract and its parents
     */
    function __BancorNetworkInformation_init() internal initializer {
        __Upgradeable_init();

        __BancorNetworkInformation_init_unchained();
    }

    /**
     * @dev performs contract-specific initialization
     */
    function __BancorNetworkInformation_init_unchained() internal initializer {}

    // solhint-enable func-name-mixedcase

    modifier validTokensForTrade(ReserveToken sourceToken, ReserveToken targetToken) {
        _validTokensForTrade(sourceToken, targetToken);

        _;
    }

    /**
     * @dev validates that the provided tokens are valid and unique
     */
    function _validTokensForTrade(ReserveToken sourceToken, ReserveToken targetToken) internal pure {
        _validAddress(ReserveToken.unwrap(sourceToken));
        _validAddress(ReserveToken.unwrap(targetToken));

        if (ReserveToken.unwrap(sourceToken) == ReserveToken.unwrap(targetToken)) {
            revert InvalidTokens();
        }
    }

    /**
     * @dev returns the current version of the contract
     */
    function version() external pure returns (uint16) {
        return 1;
    }

    /**
     * @inheritdoc IBancorNetworkInformation
     */
    function network() external view returns (IBancorNetwork) {
        return _network;
    }

    /**
     * @inheritdoc IBancorNetworkInformation
     */
    function networkToken() external view returns (IERC20) {
        return _networkToken;
    }

    /**
     * @inheritdoc IBancorNetworkInformation
     */
    function networkTokenGovernance() external view returns (ITokenGovernance) {
        return _networkTokenGovernance;
    }

    /**
     * @inheritdoc IBancorNetworkInformation
     */
    function govToken() external view returns (IERC20) {
        return _govToken;
    }

    /**
     * @inheritdoc IBancorNetworkInformation
     */
    function govTokenGovernance() external view returns (ITokenGovernance) {
        return _govTokenGovernance;
    }

    /**
     * @inheritdoc IBancorNetworkInformation
     */
    function networkSettings() external view returns (INetworkSettings) {
        return _networkSettings;
    }

    /**
     * @inheritdoc IBancorNetworkInformation
     */
<<<<<<< HEAD
    function mainVault() external view returns (IMasterVault) {
        return _mainVault;
=======
    function masterVault() external view returns (IBancorVault) {
        return _masterVault;
>>>>>>> 2c63dca4
    }

    /**
     * @inheritdoc IBancorNetworkInformation
     */
    function externalProtectionVault() external view returns (IExternalProtectionVault) {
        return _externalProtectionVault;
    }

    /**
     * @inheritdoc IBancorNetworkInformation
     */
    function externalRewardsVault() external view returns (IExternalRewardsVault) {
        return _externalRewardsVault;
    }

    /**
     * @inheritdoc IBancorNetworkInformation
     */
    function masterPool() external view returns (IMasterPool) {
        return _masterPool;
    }

    /**
     * @inheritdoc IBancorNetworkInformation
     */
    function masterPoolToken() external view returns (IPoolToken) {
        return _masterPoolToken;
    }

    /**
     * @inheritdoc IBancorNetworkInformation
     */
    function pendingWithdrawals() external view returns (IPendingWithdrawals) {
        return _pendingWithdrawals;
    }

    /**
     * @inheritdoc IBancorNetworkInformation
     */
    function poolCollectionUpgrader() external view returns (IPoolCollectionUpgrader) {
        return _poolCollectionUpgrader;
    }

    /**
     * @dev returns the target amount by specifying the source amount
     */
    function tradeTargetAmount(
        ReserveToken sourceToken,
        ReserveToken targetToken,
        uint256 sourceAmount
    ) external view validTokensForTrade(sourceToken, targetToken) greaterThanZero(sourceAmount) returns (uint256) {
        return _tradeAmount(sourceToken, targetToken, sourceAmount, true);
    }

    /**
     * @dev returns the source amount by specifying the target amount
     */
    function tradeSourceAmount(
        ReserveToken sourceToken,
        ReserveToken targetToken,
        uint256 targetAmount
    ) external view validTokensForTrade(sourceToken, targetToken) greaterThanZero(targetAmount) returns (uint256) {
        return _tradeAmount(sourceToken, targetToken, targetAmount, false);
    }

    /**
     * @dev returns the target or source amount and fee by specifying the source and the target tokens and whether we're
     * interested in the target or source amount
     */
    function _tradeAmount(
        ReserveToken sourceToken,
        ReserveToken targetToken,
        uint256 amount,
        bool targetAmount
    ) private view returns (uint256) {
        // return the trade amount and fee when trading the network token to the base token
        if (_isNetworkToken(sourceToken)) {
            return
                _poolCollection(targetToken).tradeAmountAndFee(sourceToken, targetToken, amount, targetAmount).amount;
        }

        // return the trade amount and fee when trading the bsase token to the network token
        if (_isNetworkToken(targetToken)) {
            return
                _poolCollection(sourceToken).tradeAmountAndFee(sourceToken, targetToken, amount, targetAmount).amount;
        }

        // return the trade amount and fee by simulating double-hop trade from the source token to the target token via
        // the network token
        TradeAmounts memory sourceTradeAmounts = _poolCollection(sourceToken).tradeAmountAndFee(
            sourceToken,
            ReserveToken.wrap(address(_networkToken)),
            amount,
            targetAmount
        );

        return
            _poolCollection(targetToken)
                .tradeAmountAndFee(
                    ReserveToken.wrap(address(_networkToken)),
                    targetToken,
                    sourceTradeAmounts.amount,
                    targetAmount
                )
                .amount;
    }

    /**
     * @dev verifies that the specified pool is managed by a valid pool collection and returns it
     */
    function _poolCollection(ReserveToken token) private view returns (IPoolCollection) {
        // verify that the pool is managed by a valid pool collection
        IPoolCollection poolCollection = _network.collectionByPool(token);
        if (address(poolCollection) == address(0)) {
            revert InvalidToken();
        }

        return poolCollection;
    }

    /**
     * @dev returns whether the specified token is the network token
     */
    function _isNetworkToken(ReserveToken token) private view returns (bool) {
        return token.toIERC20() == _networkToken;
    }
}<|MERGE_RESOLUTION|>--- conflicted
+++ resolved
@@ -51,13 +51,8 @@
     // the network settings contract
     INetworkSettings private immutable _networkSettings;
 
-<<<<<<< HEAD
     // the main vault contract
-    IMasterVault private immutable _mainVault;
-=======
-    // the master vault contract
-    IBancorVault private immutable _masterVault;
->>>>>>> 2c63dca4
+    IMasterVault private immutable _masterVault;
 
     // the address of the external protection vault
     IExternalProtectionVault private immutable _externalProtectionVault;
@@ -88,11 +83,7 @@
         ITokenGovernance initNetworkTokenGovernance,
         ITokenGovernance initGovTokenGovernance,
         INetworkSettings initNetworkSettings,
-<<<<<<< HEAD
-        IMasterVault initMainVault,
-=======
-        IBancorVault initMasterVault,
->>>>>>> 2c63dca4
+        IMasterVault initMasterVault,
         IExternalProtectionVault initExternalProtectionVault,
         IExternalRewardsVault initExternalRewardsVault,
         IMasterPool initMasterPool,
@@ -220,13 +211,8 @@
     /**
      * @inheritdoc IBancorNetworkInformation
      */
-<<<<<<< HEAD
-    function mainVault() external view returns (IMasterVault) {
-        return _mainVault;
-=======
-    function masterVault() external view returns (IBancorVault) {
+    function masterVault() external view returns (IMasterVault) {
         return _masterVault;
->>>>>>> 2c63dca4
     }
 
     /**
