--- conflicted
+++ resolved
@@ -1,11 +1,7 @@
 import Contracts from '../../components/Contracts';
 import { TestStakingRewardsMath } from '../../typechain-types';
-<<<<<<< HEAD
-import { Exponentiation, ExponentialDecay } from '../../utils/Constants';
+import { ExponentialDecay } from '../../utils/Constants';
 import { toWei } from '../../utils/Types';
-=======
-import { ExponentialDecay } from '../helpers/Constants';
->>>>>>> 5f2f8bec
 import { duration } from '../helpers/Time';
 import { Relation } from '../matchers';
 import { expect } from 'chai';
