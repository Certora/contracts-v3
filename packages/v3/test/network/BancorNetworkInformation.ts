--- conflicted
+++ resolved
@@ -46,11 +46,7 @@
         let masterPool: TestMasterPool;
         let masterPoolToken: IPoolToken;
         let poolCollectionUpgrader: TestPoolCollectionUpgrader;
-<<<<<<< HEAD
-        let mainVault: MasterVault;
-=======
-        let masterVault: BancorVault;
->>>>>>> 2c63dca4
+        let masterVault: MasterVault;
         let externalProtectionVault: ExternalProtectionVault;
         let externalRewardsVault: ExternalRewardsVault;
         let pendingWithdrawals: TestPendingWithdrawals;
