--- conflicted
+++ resolved
@@ -1730,6 +1730,7 @@
 
                     ({ id, creationTime } = await initWithdraw(
                         provider,
+                        network,
                         pendingWithdrawals,
                         poolToken,
                         await poolToken.balanceOf(provider.address)
@@ -2092,20 +2093,10 @@
                 }
             }
 
-<<<<<<< HEAD
-                    ({ id, creationTime } = await initWithdraw(
-                        provider,
-                        network,
-                        pendingWithdrawals,
-                        poolToken,
-                        await poolToken.balanceOf(provider.address)
-                    ));
-=======
             return network
                 .connect(trader)
                 .trade(sourceTokenAddress, targetTokenAddress, amount, minReturnAmount, deadline, beneficiary, {
                     value
->>>>>>> b20270c3
                 });
         };
 
