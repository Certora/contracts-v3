import { AsyncReturnType } from '../../components/ContractBuilder';
import Contracts from '../../components/Contracts';
import { GovToken, NetworkToken } from '../../components/LegacyContracts';
import {
    BancorVault,
    NetworkSettings,
    PoolToken,
    PoolTokenFactory,
    TestBancorNetwork,
    TestFlashLoanRecipient,
    TestNetworkTokenPool,
    TestPendingWithdrawals,
    TestPoolCollection,
    TestPoolCollectionUpgrader,
    TestERC20Burnable,
    PendingWithdrawals,
    TokenHolder
} from '../../typechain';
import { expectRole, roles } from '../helpers/AccessControl';
import { FeeTypes, MAX_UINT256, NATIVE_TOKEN_ADDRESS, PPM_RESOLUTION, ZERO_ADDRESS } from '../helpers/Constants';
import { BNT, ETH, TKN } from '../helpers/Constants';
<<<<<<< HEAD
import { createPool, createPoolCollection, createSystem, createTokenHolder } from '../helpers/Factory';
import { prepare, prepareEach } from '../helpers/Fixture';
=======
import {
    createPool,
    createPoolCollection,
    createSystem,
    createTokenHolder,
    depositToPool,
    setupSimplePool,
    PoolSpec
} from '../helpers/Factory';
import { prepareEach } from '../helpers/Fixture';
>>>>>>> d06c2c41
import { permitSignature } from '../helpers/Permit';
import { shouldHaveGap } from '../helpers/Proxy';
import { latest } from '../helpers/Time';
import { toDecimal, toWei } from '../helpers/Types';
import {
    createTokenBySymbol,
    createWallet,
    errorMessageTokenExceedsAllowance,
    getBalance,
    getTransactionCost,
    transfer,
    TokenWithAddress
} from '../helpers/Utils';
import { TokenGovernance } from '@bancor/token-governance';
import { SignerWithAddress } from '@nomiclabs/hardhat-ethers/signers';
import { expect } from 'chai';
import Decimal from 'decimal.js';
import { BigNumber, ContractTransaction, Signer, utils, Wallet } from 'ethers';
import fs from 'fs';
import { ethers } from 'hardhat';
import { camelCase } from 'lodash';
import path from 'path';

const { Upgradeable: UpgradeableRoles } = roles;
const { solidityKeccak256, formatBytes32String } = utils;

describe('BancorNetwork', () => {
    let deployer: SignerWithAddress;
    let nonOwner: SignerWithAddress;
    let newOwner: SignerWithAddress;

    const INITIAL_RATE = { n: BigNumber.from(1), d: BigNumber.from(2) };

    shouldHaveGap('BancorNetwork', '_externalProtectionWallet');

    before(async () => {
        [deployer, nonOwner, newOwner] = await ethers.getSigners();
    });

    const networkPermitSignature = async (
        sender: Wallet,
        tokenAddress: string,
        network: TestBancorNetwork,
        amount: BigNumber,
        deadline: BigNumber
    ) => {
        if (
            tokenAddress === NATIVE_TOKEN_ADDRESS ||
            tokenAddress === ZERO_ADDRESS ||
            tokenAddress === (await network.networkToken())
        ) {
            return {
                v: BigNumber.from(0),
                r: formatBytes32String(''),
                s: formatBytes32String('')
            };
        }

        const reserveToken = await Contracts.TestERC20Token.attach(tokenAddress);
        const senderAddress = await sender.getAddress();

        const nonce = await reserveToken.nonces(senderAddress);

        return permitSignature(
            sender,
            await reserveToken.name(),
            reserveToken.address,
            network.address,
            amount,
            nonce,
            deadline
        );
    };

    const specToString = (spec: PoolSpec) => {
        if (spec.tradingFeePPM !== undefined) {
            return `${spec.symbol} (balance=${spec.balance}, fee=${feeToString(spec.tradingFeePPM)})`;
        }

        return `${spec.symbol} (balance=${spec.balance})`;
    };

    const initWithdraw = async (
        provider: SignerWithAddress,
        pendingWithdrawals: TestPendingWithdrawals,
        poolToken: PoolToken,
        amount: BigNumber
    ) => {
        await poolToken.connect(provider).approve(pendingWithdrawals.address, amount);
        await pendingWithdrawals.connect(provider).initWithdrawal(poolToken.address, amount);

        const withdrawalRequestIds = await pendingWithdrawals.withdrawalRequestIds(provider.address);
        const id = withdrawalRequestIds[withdrawalRequestIds.length - 1];
        const withdrawalRequest = await pendingWithdrawals.withdrawalRequest(id);
        const creationTime = withdrawalRequest.createdAt;

        return { id, creationTime };
    };

    const trade = async (
        trader: SignerWithAddress,
        sourceToken: TokenWithAddress,
        targetToken: TokenWithAddress,
        amount: BigNumber,
        minReturnAmount: BigNumber,
        deadline: BigNumber,
        beneficiary: string,
        network: TestBancorNetwork
    ) => {
        let value = BigNumber.from(0);
        if (sourceToken.address === NATIVE_TOKEN_ADDRESS) {
            value = amount;
        } else {
            const reserveToken = await Contracts.TestERC20Token.attach(sourceToken.address);

            await reserveToken.transfer(await trader.getAddress(), amount);
            await reserveToken.connect(trader).approve(network.address, amount);
        }

        return network
            .connect(trader)
            .trade(sourceToken.address, targetToken.address, amount, minReturnAmount, deadline, beneficiary, {
                value
            });
    };

    const feeToString = (feePPM: number) => `${toDecimal(feePPM).mul(100).div(toDecimal(PPM_RESOLUTION))}%`;

    describe('construction', () => {
        it('should revert when attempting to reinitialize', async () => {
            const { network, networkTokenPool, pendingWithdrawals, poolCollectionUpgrader } = await createSystem();

            await expect(
                network.initialize(networkTokenPool.address, pendingWithdrawals.address, poolCollectionUpgrader.address)
            ).to.be.revertedWith('Initializable: contract is already initialized');
        });

        it('should revert when attempting to initialize with an invalid network token pool contract', async () => {
            const {
                networkTokenGovernance,
                govTokenGovernance,
                networkSettings,
                bancorVault,
                networkPoolToken,
                pendingWithdrawals,
                poolCollectionUpgrader
            } = await createSystem();

            const network = await Contracts.BancorNetwork.deploy(
                networkTokenGovernance.address,
                govTokenGovernance.address,
                networkSettings.address,
                bancorVault.address,
                networkPoolToken.address
            );

            await expect(
                network.initialize(ZERO_ADDRESS, pendingWithdrawals.address, poolCollectionUpgrader.address)
            ).to.be.revertedWith('InvalidAddress');
        });

        it('should revert when attempting to initialize with an invalid pending withdrawals contract', async () => {
            const {
                networkTokenGovernance,
                govTokenGovernance,
                networkSettings,
                bancorVault,
                networkPoolToken,
                networkTokenPool,
                poolCollectionUpgrader
            } = await createSystem();

            const network = await Contracts.BancorNetwork.deploy(
                networkTokenGovernance.address,
                govTokenGovernance.address,
                networkSettings.address,
                bancorVault.address,
                networkPoolToken.address
            );

            await expect(
                network.initialize(networkTokenPool.address, ZERO_ADDRESS, poolCollectionUpgrader.address)
            ).to.be.revertedWith('InvalidAddress');
        });

        it('should revert when attempting to initialize with an invalid pool collection upgrader contract', async () => {
            const {
                networkTokenGovernance,
                govTokenGovernance,
                networkSettings,
                bancorVault,
                networkPoolToken,
                networkTokenPool,
                pendingWithdrawals
            } = await createSystem();

            const network = await Contracts.BancorNetwork.deploy(
                networkTokenGovernance.address,
                govTokenGovernance.address,
                networkSettings.address,
                bancorVault.address,
                networkPoolToken.address
            );

            await expect(
                network.initialize(networkTokenPool.address, pendingWithdrawals.address, ZERO_ADDRESS)
            ).to.be.revertedWith('InvalidAddress');
        });

        it('should revert when initialized with an invalid network token governance contract', async () => {
            const { govTokenGovernance, networkSettings, bancorVault, networkPoolToken } = await createSystem();

            await expect(
                Contracts.BancorNetwork.deploy(
                    ZERO_ADDRESS,
                    govTokenGovernance.address,
                    networkSettings.address,
                    bancorVault.address,
                    networkPoolToken.address
                )
            ).to.be.revertedWith('InvalidAddress');
        });

        it('should revert when initialized with an invalid governance token governance contract', async () => {
            const { networkTokenGovernance, networkSettings, bancorVault, networkPoolToken } = await createSystem();

            await expect(
                Contracts.BancorNetwork.deploy(
                    networkTokenGovernance.address,
                    ZERO_ADDRESS,
                    networkSettings.address,
                    bancorVault.address,
                    networkPoolToken.address
                )
            ).to.be.revertedWith('InvalidAddress');
        });

        it('should revert when initialized with an invalid network settings contract', async () => {
            const { networkTokenGovernance, govTokenGovernance, bancorVault, networkPoolToken } = await createSystem();

            await expect(
                Contracts.BancorNetwork.deploy(
                    networkTokenGovernance.address,
                    govTokenGovernance.address,
                    ZERO_ADDRESS,
                    bancorVault.address,
                    networkPoolToken.address
                )
            ).to.be.revertedWith('InvalidAddress');
        });

        it('should revert when initialized with an invalid vault contract', async () => {
            const { networkTokenGovernance, govTokenGovernance, networkSettings, networkPoolToken } =
                await createSystem();

            await expect(
                Contracts.BancorNetwork.deploy(
                    networkTokenGovernance.address,
                    govTokenGovernance.address,
                    networkSettings.address,
                    ZERO_ADDRESS,
                    networkPoolToken.address
                )
            ).to.be.revertedWith('InvalidAddress');
        });

        it('should revert when initialized with an invalid network pool token contract', async () => {
            const { networkTokenGovernance, govTokenGovernance, networkSettings, bancorVault } = await createSystem();

            await expect(
                Contracts.BancorNetwork.deploy(
                    networkTokenGovernance.address,
                    govTokenGovernance.address,
                    networkSettings.address,
                    bancorVault.address,
                    ZERO_ADDRESS
                )
            ).to.be.revertedWith('InvalidAddress');
        });

        it('should be properly initialized', async () => {
            const {
                network,
                networkToken,
                networkTokenGovernance,
                govToken,
                govTokenGovernance,
                networkSettings,
                bancorVault,
                networkPoolToken,
                networkTokenPool,
                pendingWithdrawals,
                poolCollectionUpgrader
            } = await createSystem();

            expect(await network.version()).to.equal(1);

            await expectRole(network, UpgradeableRoles.ROLE_ADMIN, UpgradeableRoles.ROLE_ADMIN, [deployer.address]);

            expect(await network.networkToken()).to.equal(networkToken.address);
            expect(await network.networkTokenGovernance()).to.equal(networkTokenGovernance.address);
            expect(await network.govToken()).to.equal(govToken.address);
            expect(await network.govTokenGovernance()).to.equal(govTokenGovernance.address);
            expect(await network.settings()).to.equal(networkSettings.address);
            expect(await network.vault()).to.equal(bancorVault.address);
            expect(await network.networkPoolToken()).to.equal(networkPoolToken.address);
            expect(await network.networkTokenPool()).to.equal(networkTokenPool.address);
            expect(await network.pendingWithdrawals()).to.equal(pendingWithdrawals.address);
            expect(await network.poolCollectionUpgrader()).to.equal(poolCollectionUpgrader.address);
            expect(await network.externalProtectionWallet()).to.equal(ZERO_ADDRESS);
            expect(await network.poolCollections()).to.be.empty;
            expect(await network.liquidityPools()).to.be.empty;
            expect(await network.isPoolValid(networkToken.address)).to.be.true;
        });
    });

    describe('external protection wallet', () => {
        let newExternalProtectionWallet: TokenHolder;
        let network: TestBancorNetwork;

        prepareEach(async () => {
            ({ network } = await createSystem());

            newExternalProtectionWallet = await createTokenHolder();
        });

        it('should revert when a non-owner attempts to set the external protection wallet', async () => {
            await expect(
                network.connect(nonOwner).setExternalProtectionWallet(newExternalProtectionWallet.address)
            ).to.be.revertedWith('AccessDenied');
        });

        it('should revert when setting external protection wallet to an invalid address', async () => {
            await expect(network.setExternalProtectionWallet(ZERO_ADDRESS)).to.be.revertedWith('InvalidAddress');
        });

        it('should ignore updates to the same external protection wallet', async () => {
            await newExternalProtectionWallet.transferOwnership(network.address);
            await network.setExternalProtectionWallet(newExternalProtectionWallet.address);

            const res = await network.setExternalProtectionWallet(newExternalProtectionWallet.address);
            await expect(res).not.to.emit(network, 'ExternalProtectionWalletUpdated');
        });

        it('should be able to set and update the external protection wallet', async () => {
            await newExternalProtectionWallet.transferOwnership(network.address);

            const res = await network.setExternalProtectionWallet(newExternalProtectionWallet.address);
            await expect(res)
                .to.emit(network, 'ExternalProtectionWalletUpdated')
                .withArgs(ZERO_ADDRESS, newExternalProtectionWallet.address);
            expect(await network.externalProtectionWallet()).to.equal(newExternalProtectionWallet.address);
            expect(await newExternalProtectionWallet.owner()).to.equal(network.address);

            const newExternalProtectionWallet2 = await createTokenHolder();
            await newExternalProtectionWallet2.transferOwnership(network.address);

            const res2 = await network.setExternalProtectionWallet(newExternalProtectionWallet2.address);
            await expect(res2)
                .to.emit(network, 'ExternalProtectionWalletUpdated')
                .withArgs(newExternalProtectionWallet.address, newExternalProtectionWallet2.address);
            expect(await network.externalProtectionWallet()).to.equal(newExternalProtectionWallet2.address);
            expect(await newExternalProtectionWallet2.owner()).to.equal(network.address);
        });

        it('should revert when attempting to set the external protection wallet without transferring its ownership', async () => {
            await expect(network.setExternalProtectionWallet(newExternalProtectionWallet.address)).to.be.revertedWith(
                'AccessDenied'
            );
        });

        it('should revert when a non-owner attempts to transfer the ownership of the protection wallet', async () => {
            await expect(
                network.connect(newOwner).transferExternalProtectionWalletOwnership(newOwner.address)
            ).to.be.revertedWith('AccessDenied');
        });

        it('should allow explicitly transferring the ownership', async () => {
            await newExternalProtectionWallet.transferOwnership(network.address);
            await network.setExternalProtectionWallet(newExternalProtectionWallet.address);
            expect(await newExternalProtectionWallet.owner()).to.equal(network.address);

            await network.transferExternalProtectionWalletOwnership(newOwner.address);
            await newExternalProtectionWallet.connect(newOwner).acceptOwnership();
            expect(await newExternalProtectionWallet.owner()).to.equal(newOwner.address);
        });
    });

    describe('pool collections', () => {
        let networkSettings: NetworkSettings;
        let network: TestBancorNetwork;
        let poolTokenFactory: PoolTokenFactory;
        let poolCollection: TestPoolCollection;
        let poolCollectionUpgrader: TestPoolCollectionUpgrader;
        let poolType: number;

        prepareEach(async () => {
            ({ network, networkSettings, poolTokenFactory, poolCollection, poolCollectionUpgrader } =
                await createSystem());

            poolType = await poolCollection.poolType();
        });

        describe('adding new pool collection', () => {
            it('should revert when a non-owner attempts to add a new pool collection', async () => {
                await expect(network.connect(nonOwner).addPoolCollection(poolCollection.address)).to.be.revertedWith(
                    'AccessDenied'
                );
            });

            it('should revert when attempting to add an invalid pool collection', async () => {
                await expect(network.connect(nonOwner).addPoolCollection(ZERO_ADDRESS)).to.be.revertedWith(
                    'InvalidAddress'
                );
            });

            it('should add a new pool collections', async () => {
                expect(await network.poolCollections()).to.be.empty;
                expect(await network.latestPoolCollection(poolType)).to.equal(ZERO_ADDRESS);

                const res = await network.addPoolCollection(poolCollection.address);
                await expect(res).to.emit(network, 'PoolCollectionAdded').withArgs(poolType, poolCollection.address);
                await expect(res)
                    .to.emit(network, 'LatestPoolCollectionReplaced')
                    .withArgs(poolType, ZERO_ADDRESS, poolCollection.address);

                expect(await network.poolCollections()).to.have.members([poolCollection.address]);
                expect(await network.latestPoolCollection(poolType)).to.equal(poolCollection.address);
            });

            context('with an existing pool collection', () => {
                prepareEach(async () => {
                    await network.addPoolCollection(poolCollection.address);
                });

                it('should revert when attempting to add the same pool collection', async () => {
                    await expect(network.addPoolCollection(poolCollection.address)).to.be.revertedWith('AlreadyExists');
                });

                it('should revert when attempting to add a pool collection with the same version', async () => {
                    const newPoolCollection = await createPoolCollection(
                        network,
                        poolTokenFactory,
                        poolCollectionUpgrader,
                        await poolCollection.version()
                    );

                    await expect(network.addPoolCollection(newPoolCollection.address)).to.be.revertedWith(
                        'AlreadyExists'
                    );
                });

                it('should add a new pool collection with the same type', async () => {
                    expect(await network.poolCollections()).to.have.members([poolCollection.address]);

                    const newPoolCollection = await createPoolCollection(
                        network,
                        poolTokenFactory,
                        poolCollectionUpgrader,
                        (await poolCollection.version()) + 1
                    );
                    const poolType = await newPoolCollection.poolType();

                    const res = await network.addPoolCollection(newPoolCollection.address);
                    await expect(res)
                        .to.emit(network, 'PoolCollectionAdded')
                        .withArgs(poolType, newPoolCollection.address);
                    await expect(res)
                        .to.emit(network, 'LatestPoolCollectionReplaced')
                        .withArgs(poolType, poolCollection.address, newPoolCollection.address);

                    expect(await network.poolCollections()).to.have.members([
                        poolCollection.address,
                        newPoolCollection.address
                    ]);
                });
            });
        });

        describe('removing existing pool collections', () => {
            prepareEach(async () => {
                await network.addPoolCollection(poolCollection.address);
            });

            it('should add another new pool collection with the same type', async () => {
                expect(await network.poolCollections()).to.have.members([poolCollection.address]);

                const newPoolCollection = await createPoolCollection(
                    network,
                    poolTokenFactory,
                    poolCollectionUpgrader,
                    (await poolCollection.version()) + 1
                );
                const poolType = await newPoolCollection.poolType();

                const res = await network.addPoolCollection(newPoolCollection.address);
                await expect(res).to.emit(network, 'PoolCollectionAdded').withArgs(poolType, newPoolCollection.address);
                await expect(res)
                    .to.emit(network, 'LatestPoolCollectionReplaced')
                    .withArgs(poolType, poolCollection.address, newPoolCollection.address);

                expect(await network.poolCollections()).to.have.members([
                    poolCollection.address,
                    newPoolCollection.address
                ]);
            });

            it('should revert when a attempting to remove a pool with a non-existing alternative pool collection', async () => {
                const newPoolCollection = await createPoolCollection(
                    network,
                    poolTokenFactory,
                    poolCollectionUpgrader,
                    (await poolCollection.version()) + 1
                );
                await expect(
                    network.removePoolCollection(poolCollection.address, newPoolCollection.address)
                ).to.be.revertedWith('DoesNotExist');
            });

            context('with an exiting alternative pool collection', () => {
                let newPoolCollection: TestPoolCollection;
                let lastCollection: TestPoolCollection;

                prepareEach(async () => {
                    newPoolCollection = await createPoolCollection(
                        network,
                        poolTokenFactory,
                        poolCollectionUpgrader,
                        (await poolCollection.version()) + 1
                    );
                    lastCollection = await createPoolCollection(
                        network,
                        poolTokenFactory,
                        poolCollectionUpgrader,
                        (await newPoolCollection.version()) + 1
                    );

                    await network.addPoolCollection(newPoolCollection.address);
                    await network.addPoolCollection(lastCollection.address);
                });

                it('should revert when a non-owner attempts to remove an existing pool collection', async () => {
                    await expect(
                        network
                            .connect(nonOwner)
                            .removePoolCollection(poolCollection.address, newPoolCollection.address)
                    ).to.be.revertedWith('AccessDenied');
                });

                it('should revert when attempting to remove a non-existing pool collection', async () => {
                    await expect(
                        network.removePoolCollection(ZERO_ADDRESS, newPoolCollection.address)
                    ).to.be.revertedWith('InvalidAddress');

                    const otherCollection = await createPoolCollection(
                        network,
                        poolTokenFactory,
                        poolCollectionUpgrader
                    );
                    await expect(
                        network.removePoolCollection(otherCollection.address, newPoolCollection.address)
                    ).to.be.revertedWith('DoesNotExist');
                });

                it('should remove an existing pool collection', async () => {
                    expect(await network.poolCollections()).to.have.members([
                        poolCollection.address,
                        newPoolCollection.address,
                        lastCollection.address
                    ]);
                    expect(await network.latestPoolCollection(poolType)).to.equal(lastCollection.address);

                    const res = await network.removePoolCollection(poolCollection.address, newPoolCollection.address);
                    await expect(res)
                        .to.emit(network, 'PoolCollectionRemoved')
                        .withArgs(poolType, poolCollection.address);
                    await expect(res)
                        .to.emit(network, 'LatestPoolCollectionReplaced')
                        .withArgs(poolType, lastCollection.address, newPoolCollection.address);

                    expect(await network.poolCollections()).to.have.members([
                        newPoolCollection.address,
                        lastCollection.address
                    ]);
                    expect(await network.latestPoolCollection(poolType)).to.equal(newPoolCollection.address);

                    const res2 = await network.removePoolCollection(newPoolCollection.address, lastCollection.address);
                    await expect(res2)
                        .to.emit(network, 'PoolCollectionRemoved')
                        .withArgs(poolType, newPoolCollection.address);
                    await expect(res2)
                        .to.emit(network, 'LatestPoolCollectionReplaced')
                        .withArgs(poolType, newPoolCollection.address, lastCollection.address);

                    expect(await network.poolCollections()).to.have.members([lastCollection.address]);
                    expect(await network.latestPoolCollection(poolType)).to.equal(lastCollection.address);

                    const res3 = await network.removePoolCollection(lastCollection.address, ZERO_ADDRESS);
                    await expect(res3)
                        .to.emit(network, 'PoolCollectionRemoved')
                        .withArgs(poolType, lastCollection.address);
                    await expect(res3)
                        .to.emit(network, 'LatestPoolCollectionReplaced')
                        .withArgs(poolType, lastCollection.address, ZERO_ADDRESS);

                    expect(await network.poolCollections()).to.be.empty;
                    expect(await network.latestPoolCollection(poolType)).to.equal(ZERO_ADDRESS);
                });

                it('should revert when attempting to remove a pool collection with associated pools', async () => {
                    const reserveToken = await Contracts.TestERC20Token.deploy(TKN, TKN, BigNumber.from(1_000_000));
                    await createPool(reserveToken, network, networkSettings, lastCollection);

                    await expect(
                        network.removePoolCollection(lastCollection.address, newPoolCollection.address)
                    ).to.be.revertedWith('NotEmpty');
                });

                it.skip('should revert when attempting to remove a pool collection with an alternative with a different type', async () => {});
            });
        });

        describe('setting the latest pool collections', () => {
            let newPoolCollection: TestPoolCollection;

            prepareEach(async () => {
                newPoolCollection = await createPoolCollection(
                    network,
                    poolTokenFactory,
                    poolCollectionUpgrader,
                    (await poolCollection.version()) + 1
                );

                await network.addPoolCollection(newPoolCollection.address);
                await network.addPoolCollection(poolCollection.address);
            });

            it('should revert when a non-owner attempts to set the latest pool collection', async () => {
                await expect(
                    network.connect(nonOwner).setLatestPoolCollection(poolCollection.address)
                ).to.be.revertedWith('AccessDenied');
            });

            it('should revert when attempting to set the latest pool collection to an invalid pool collection', async () => {
                await expect(network.connect(nonOwner).setLatestPoolCollection(ZERO_ADDRESS)).to.be.revertedWith(
                    'InvalidAddress'
                );

                const newPoolCollection2 = await createPoolCollection(
                    network,
                    poolTokenFactory,
                    poolCollectionUpgrader
                );
                await expect(network.setLatestPoolCollection(newPoolCollection2.address)).to.be.revertedWith(
                    'DoesNotExist'
                );
            });

            it('should ignore setting to the same latest pool collection', async () => {
                await network.setLatestPoolCollection(newPoolCollection.address);

                const res = await network.setLatestPoolCollection(newPoolCollection.address);
                await expect(res).not.to.emit(network, 'LatestPoolCollectionReplaced');
            });

            it('should set the latest pool collection', async () => {
                expect(await network.latestPoolCollection(poolType)).to.equal(poolCollection.address);

                const res = await network.setLatestPoolCollection(newPoolCollection.address);
                await expect(res)
                    .to.emit(network, 'LatestPoolCollectionReplaced')
                    .withArgs(poolType, poolCollection.address, newPoolCollection.address);

                expect(await network.latestPoolCollection(poolType)).to.equal(newPoolCollection.address);

                const res2 = await network.setLatestPoolCollection(poolCollection.address);
                await expect(res2)
                    .to.emit(network, 'LatestPoolCollectionReplaced')
                    .withArgs(poolType, newPoolCollection.address, poolCollection.address);

                expect(await network.latestPoolCollection(poolType)).to.equal(poolCollection.address);
            });
        });
    });

    describe('create pool', () => {
        let reserveToken: TokenWithAddress;
        let network: TestBancorNetwork;
        let networkSettings: NetworkSettings;
        let networkToken: NetworkToken;
        let poolCollection: TestPoolCollection;
        let poolType: number;

        const testCreatePool = async (symbol: string) => {
            prepareEach(async () => {
                ({ network, networkSettings, networkToken, poolCollection } = await createSystem());

                if (symbol === BNT) {
                    reserveToken = networkToken;
                } else {
                    reserveToken = await createTokenBySymbol(symbol);
                }

                poolType = await poolCollection.poolType();
            });

            it('should revert when attempting to create a pool for an invalid reserve token', async () => {
                await expect(network.createPool(poolType, ZERO_ADDRESS)).to.be.revertedWith('InvalidAddress');
            });

            it('should revert when attempting to create a pool for an unsupported type', async () => {
                await expect(network.createPool(BigNumber.from(12345), reserveToken.address)).to.be.revertedWith(
                    'InvalidType'
                );
            });

            context('with an associated pool collection', () => {
                prepareEach(async () => {
                    await network.addPoolCollection(poolCollection.address);
                });

                context('with a whitelisted token', () => {
                    prepareEach(async () => {
                        await networkSettings.addTokenToWhitelist(reserveToken.address);
                    });

                    it('should create a pool', async () => {
                        expect(await network.isPoolValid(reserveToken.address)).to.be.false;
                        expect(await network.collectionByPool(reserveToken.address)).to.equal(ZERO_ADDRESS);
                        expect(await network.liquidityPools()).to.be.empty;
                        expect(await poolCollection.isPoolValid(reserveToken.address)).to.be.false;

                        const res = await network.createPool(poolType, reserveToken.address);
                        await expect(res)
                            .to.emit(network, 'PoolAdded')
                            .withArgs(poolType, reserveToken.address, poolCollection.address);

                        expect(await network.isPoolValid(reserveToken.address)).to.be.true;
                        expect(await network.collectionByPool(reserveToken.address)).to.equal(poolCollection.address);
                        expect(await network.liquidityPools()).to.have.members([reserveToken.address]);
                        expect(await poolCollection.isPoolValid(reserveToken.address)).to.be.true;
                    });

                    it('should revert when attempting to create a pool for the same reserve token twice', async () => {
                        await network.createPool(poolType, reserveToken.address);
                        await expect(network.createPool(poolType, reserveToken.address)).to.be.revertedWith(
                            'AlreadyExists'
                        );
                    });
                });
            });
        };

        for (const symbol of [ETH, TKN]) {
            context(symbol, () => {
                testCreatePool(symbol);
            });
        }

        it('should revert when attempting to create a pool for the network token', async () => {
            const { network, networkToken } = await createSystem();

            await expect(network.createPool(BigNumber.from(1), networkToken.address)).to.be.revertedWith(
                'InvalidToken'
            );
        });
    });

    describe('upgrade pool', () => {
        let network: TestBancorNetwork;
        let networkSettings: NetworkSettings;
        let networkToken: NetworkToken;
        let pendingWithdrawals: TestPendingWithdrawals;
        let poolTokenFactory: PoolTokenFactory;
        let poolCollection: TestPoolCollection;
        let poolCollectionUpgrader: TestPoolCollectionUpgrader;
        let targetPoolCollection: TestPoolCollection;

        const MIN_RETURN_AMOUNT = BigNumber.from(1);
        const MIN_LIQUIDITY_FOR_TRADING = toWei(BigNumber.from(100_000));

        const reserveTokenSymbols = [TKN, ETH, TKN];
        let reserveTokenAddresses: string[];

        const setTime = async (time: number) => {
            await network.setTime(time);
            await pendingWithdrawals.setTime(time);
        };

        prepareEach(async () => {
            ({
                network,
                networkSettings,
                networkToken,
                pendingWithdrawals,
                poolCollection,
                poolCollectionUpgrader,
                poolTokenFactory
            } = await createSystem());

            await networkSettings.setMinLiquidityForTrading(MIN_LIQUIDITY_FOR_TRADING);

            reserveTokenAddresses = [];

            for (const symbol of reserveTokenSymbols) {
                const { token } = await setupSimplePool(
                    {
                        symbol,
                        balance: toWei(BigNumber.from(50_000_000)),
                        initialRate: INITIAL_RATE
                    },
                    deployer,
                    network,
                    networkSettings,
                    poolCollection
                );

                reserveTokenAddresses.push(token.address);
            }

            targetPoolCollection = await createPoolCollection(
                network,
                poolTokenFactory,
                poolCollectionUpgrader,
                (await poolCollection.version()) + 1
            );

            await network.addPoolCollection(targetPoolCollection.address);
            await network.setLatestPoolCollection(targetPoolCollection.address);

            await depositToPool(deployer, networkToken, toWei(BigNumber.from(100_000)), network);

            await network.setTime(await latest());
        });

        it('should revert when attempting to upgrade already upgraded pools', async () => {
            await network.upgradePools(reserveTokenAddresses);

            await expect(network.upgradePools(reserveTokenAddresses)).to.be.revertedWith('InvalidPoolCollection');
        });

        it('should  revert when attempting to upgrade invalid pools', async () => {
            const reserveTokenAddresses2 = [ZERO_ADDRESS, ZERO_ADDRESS, ...reserveTokenAddresses, ZERO_ADDRESS];
            await expect(network.upgradePools(reserveTokenAddresses2)).to.be.revertedWith('InvalidPool');
        });

        it('should upgrade pools', async () => {
            expect(await poolCollection.poolCount()).to.equal(reserveTokenAddresses.length);
            expect(await targetPoolCollection.poolCount()).to.equal(BigNumber.from(0));

            for (const reserveTokenAddress of reserveTokenAddresses) {
                expect(await network.collectionByPool(reserveTokenAddress)).to.equal(poolCollection.address);
            }

            await network.upgradePools(reserveTokenAddresses);

            expect(await poolCollection.poolCount()).to.equal(BigNumber.from(0));
            expect(await targetPoolCollection.poolCount()).to.equal(reserveTokenAddresses.length);

            for (const reserveTokenAddress of reserveTokenAddresses) {
                const isETH = reserveTokenAddress === NATIVE_TOKEN_ADDRESS;

                expect(await network.collectionByPool(reserveTokenAddress)).to.equal(targetPoolCollection.address);

                // perform deposit, withdraw, and trade sanity checks
                const token = { address: reserveTokenAddress };
                const pool = await targetPoolCollection.poolData(reserveTokenAddress);
                const poolToken = await Contracts.PoolToken.attach(pool.poolToken);

                const prevPoolTokenBalance = await poolToken.balanceOf(deployer.address);
                await depositToPool(deployer, token, toWei(BigNumber.from(1_000_000)), network);
                expect(await poolToken.balanceOf(deployer.address)).to.be.gte(prevPoolTokenBalance);

                const poolTokenAmount = await toWei(BigNumber.from(1));
                const { id, creationTime } = await initWithdraw(
                    deployer,
                    pendingWithdrawals,
                    poolToken,
                    poolTokenAmount
                );
                expect(await poolToken.balanceOf(deployer.address)).to.be.gte(
                    prevPoolTokenBalance.sub(poolTokenAmount)
                );

                let prevTokenBalance = await getBalance(token, deployer);
                const withdrawalDuration =
                    (await pendingWithdrawals.lockDuration()) + (await pendingWithdrawals.withdrawalWindowDuration());
                await setTime(creationTime + withdrawalDuration - 1);

                await network.withdraw(id);
                await expect(await getBalance(token, deployer)).to.be.gte(prevTokenBalance);

                const tradeAmount = toWei(BigNumber.from(1));

                let prevNetworkTokenBalance = await networkToken.balanceOf(deployer.address);
                prevTokenBalance = await getBalance(token, deployer);

                let transactionCost = BigNumber.from(0);
                const res = await trade(
                    deployer,
                    token,
                    networkToken,
                    tradeAmount,
                    MIN_RETURN_AMOUNT,
                    MAX_UINT256,
                    ZERO_ADDRESS,
                    network
                );

                if (isETH) {
                    transactionCost = await getTransactionCost(res);
                }

                expect(await networkToken.balanceOf(deployer.address)).to.be.gte(prevNetworkTokenBalance);
                expect(await getBalance(token, deployer)).to.equal(
                    prevTokenBalance.sub(tradeAmount.add(transactionCost))
                );

                prevNetworkTokenBalance = await networkToken.balanceOf(deployer.address);
                prevTokenBalance = await getBalance(token, deployer);

                transactionCost = BigNumber.from(0);
                const res2 = await trade(
                    deployer,
                    networkToken,
                    token,
                    tradeAmount,
                    MIN_RETURN_AMOUNT,
                    MAX_UINT256,
                    ZERO_ADDRESS,
                    network
                );

                if (isETH) {
                    transactionCost = await getTransactionCost(res2);
                }

                expect(await getBalance(token, deployer)).to.be.gte(prevTokenBalance.sub(transactionCost));
                expect(await networkToken.balanceOf(deployer.address)).to.equal(
                    prevNetworkTokenBalance.sub(tradeAmount)
                );
            }
        });
    });

    describe('deposit', () => {
        let network: TestBancorNetwork;
        let networkSettings: NetworkSettings;
        let networkToken: NetworkToken;
        let govToken: GovToken;
        let networkTokenPool: TestNetworkTokenPool;
        let poolCollection: TestPoolCollection;
        let bancorVault: BancorVault;
        let pendingWithdrawals: TestPendingWithdrawals;
        let networkPoolToken: PoolToken;
        let externalProtectionWallet: TokenHolder;

        const MAX_DEVIATION = BigNumber.from(10_000); // %1
        const MINTING_LIMIT = toWei(BigNumber.from(10_000_000));
        const WITHDRAWAL_FEE = BigNumber.from(50_000); // 5%
        const MIN_LIQUIDITY_FOR_TRADING = toWei(BigNumber.from(100_000));
        const DEPOSIT_LIMIT = toWei(BigNumber.from(100_000_000));

        prepareEach(async () => {
            ({
                network,
                networkSettings,
                networkToken,
                govToken,
                networkTokenPool,
                poolCollection,
                bancorVault,
                pendingWithdrawals,
                networkPoolToken
            } = await createSystem());

            await networkSettings.setAverageRateMaxDeviationPPM(MAX_DEVIATION);
            await networkSettings.setWithdrawalFeePPM(WITHDRAWAL_FEE);
            await networkSettings.setMinLiquidityForTrading(MIN_LIQUIDITY_FOR_TRADING);

            externalProtectionWallet = await createTokenHolder();
            await externalProtectionWallet.transferOwnership(network.address);
            await network.setExternalProtectionWallet(externalProtectionWallet.address);
        });

        const testDeposits = (symbol: string) => {
            const isNetworkToken = symbol === BNT;
            const isETH = symbol === ETH;

            let poolToken: PoolToken;
            let token: TokenWithAddress;

            prepareEach(async () => {
                if (isNetworkToken) {
                    token = networkToken;
                } else {
                    token = await createTokenBySymbol(symbol);
                }

                if (isNetworkToken) {
                    poolToken = networkPoolToken;
                } else {
                    poolToken = await createPool(token, network, networkSettings, poolCollection);

                    await networkSettings.setPoolMintingLimit(token.address, MINTING_LIMIT);

                    await poolCollection.setDepositLimit(token.address, DEPOSIT_LIMIT);
                    await poolCollection.setInitialRate(token.address, INITIAL_RATE);
                }

                await setTime((await latest()).toNumber());
            });

            const setTime = async (time: number) => {
                await network.setTime(time);
                await pendingWithdrawals.setTime(time);
            };

            const verifyDeposit = async (
                provider: Signer | Wallet,
                sender: Signer | Wallet,
                amount: BigNumber,
                deposit: (amount: BigNumber) => Promise<ContractTransaction>
            ) => {
                const providerAddress = await provider.getAddress();
                const senderAddress = await sender.getAddress();

                const contextId = solidityKeccak256(
                    ['address', 'uint32', 'address', 'address', 'uint256'],
                    [senderAddress, await network.currentTime(), providerAddress, token.address, amount]
                );

                const prevPoolTokenTotalSupply = await poolToken.totalSupply();
                const prevProviderPoolTokenBalance = await poolToken.balanceOf(providerAddress);

                const prevProviderTokenBalance = await getBalance(token, providerAddress);
                const prevSenderTokenBalance = await getBalance(token, senderAddress);
                const prevVaultTokenBalance = await getBalance(token, bancorVault.address);

                const prevNetworkTokenTotalSupply = await networkToken.totalSupply();
                const prevVaultNetworkTokenBalance = await networkToken.balanceOf(bancorVault.address);

                const prevGovTotalSupply = await govToken.totalSupply();
                const prevProviderGovTokenBalance = await govToken.balanceOf(providerAddress);
                const prevSenderGovTokenBalance = await govToken.balanceOf(senderAddress);

                let expectedPoolTokenAmount;
                let transactionCost = BigNumber.from(0);

                if (isNetworkToken) {
                    expectedPoolTokenAmount = amount
                        .mul(await poolToken.totalSupply())
                        .div(await networkTokenPool.stakedBalance());

                    const res = await deposit(amount);

                    await expect(res)
                        .to.emit(network, 'NetworkTokenDeposited')
                        .withArgs(contextId, providerAddress, amount, expectedPoolTokenAmount, expectedPoolTokenAmount);

                    await expect(res)
                        .to.emit(network, 'TotalLiquidityUpdated')
                        .withArgs(
                            contextId,
                            token.address,
                            await poolToken.totalSupply(),
                            await networkTokenPool.stakedBalance(),
                            await getBalance(token, bancorVault.address)
                        );

                    expect(await poolToken.totalSupply()).to.equal(prevPoolTokenTotalSupply);

                    expect(await getBalance(token, bancorVault.address)).to.equal(prevVaultTokenBalance);

                    expect(await networkToken.totalSupply()).to.equal(prevNetworkTokenTotalSupply.sub(amount));

                    expect(await govToken.totalSupply()).to.equal(prevGovTotalSupply.add(expectedPoolTokenAmount));
                    expect(await govToken.balanceOf(providerAddress)).to.equal(
                        prevProviderGovTokenBalance.add(expectedPoolTokenAmount)
                    );
                } else {
                    const prevPoolLiquidity = await poolCollection.poolLiquidity(token.address);

                    if (prevPoolTokenTotalSupply.isZero()) {
                        expectedPoolTokenAmount = amount;
                    } else {
                        expectedPoolTokenAmount = amount
                            .mul(prevPoolTokenTotalSupply)
                            .div(prevPoolLiquidity.stakedBalance);
                    }

                    const res = await deposit(amount);

                    if (isETH) {
                        transactionCost = await getTransactionCost(res);
                    }

                    await expect(res)
                        .to.emit(network, 'BaseTokenDeposited')
                        .withArgs(
                            contextId,
                            token.address,
                            providerAddress,
                            poolCollection.address,
                            amount,
                            expectedPoolTokenAmount
                        );

                    const poolLiquidity = await poolCollection.poolLiquidity(token.address);

                    await expect(res)
                        .to.emit(network, 'TotalLiquidityUpdated')
                        .withArgs(
                            contextId,
                            token.address,
                            await poolToken.totalSupply(),
                            poolLiquidity.stakedBalance,
                            await getBalance(token, bancorVault.address)
                        );

                    await expect(res)
                        .to.emit(network, 'TotalLiquidityUpdated')
                        .withArgs(
                            contextId,
                            networkToken.address,
                            await networkPoolToken.totalSupply(),
                            await networkTokenPool.stakedBalance(),
                            await networkToken.balanceOf(bancorVault.address)
                        );

                    await expect(res)
                        .to.emit(network, 'TradingLiquidityUpdated')
                        .withArgs(contextId, token.address, token.address, poolLiquidity.baseTokenTradingLiquidity);

                    await expect(res)
                        .to.emit(network, 'TradingLiquidityUpdated')
                        .withArgs(
                            contextId,
                            token.address,
                            networkToken.address,
                            poolLiquidity.networkTokenTradingLiquidity
                        );

                    expect(await poolToken.totalSupply()).to.equal(
                        prevPoolTokenTotalSupply.add(expectedPoolTokenAmount)
                    );

                    expect(await getBalance(token, bancorVault.address)).to.equal(prevVaultTokenBalance.add(amount));

                    // expect a few network tokens to be minted to the vault
                    expect(await networkToken.totalSupply()).to.be.gte(prevNetworkTokenTotalSupply);
                    expect(await networkToken.balanceOf(bancorVault.address)).to.be.gte(prevVaultNetworkTokenBalance);

                    expect(await govToken.totalSupply()).to.equal(prevGovTotalSupply);
                    expect(await govToken.balanceOf(providerAddress)).to.equal(prevProviderGovTokenBalance);
                }

                expect(await poolToken.balanceOf(providerAddress)).to.equal(
                    prevProviderPoolTokenBalance.add(expectedPoolTokenAmount)
                );

                if (provider !== sender) {
                    expect(await getBalance(token, providerAddress)).to.equal(prevProviderTokenBalance);

                    expect(await govToken.balanceOf(senderAddress)).to.equal(prevSenderGovTokenBalance);
                }

                expect(await getBalance(token, senderAddress)).to.equal(
                    prevSenderTokenBalance.sub(amount).sub(transactionCost)
                );
            };

            const testDeposit = () => {
                context('regular deposit', () => {
                    enum Method {
                        Deposit,
                        DepositFor
                    }

                    let provider: SignerWithAddress;

                    before(async () => {
                        [, provider] = await ethers.getSigners();
                    });

                    it('should revert when attempting to deposit for an invalid provider', async () => {
                        await expect(
                            network.depositFor(ZERO_ADDRESS, token.address, BigNumber.from(1))
                        ).to.be.revertedWith('InvalidAddress');
                    });

                    for (const method of [Method.Deposit, Method.DepositFor]) {
                        context(`using ${camelCase(Method[method])} method`, () => {
                            let sender: SignerWithAddress;

                            before(async () => {
                                switch (method) {
                                    case Method.Deposit:
                                        sender = provider;

                                        break;

                                    case Method.DepositFor:
                                        sender = deployer;

                                        break;
                                }
                            });

                            interface Overrides {
                                value?: BigNumber;
                                poolAddress?: string;
                            }

                            const deposit = async (amount: BigNumber, overrides: Overrides = {}) => {
                                let { value, poolAddress = token.address } = overrides;

                                if (!value) {
                                    value = BigNumber.from(0);
                                    if (isETH) {
                                        value = amount;
                                    }
                                }

                                switch (method) {
                                    case Method.Deposit:
                                        return network.connect(sender).deposit(poolAddress, amount, { value });

                                    case Method.DepositFor:
                                        return network
                                            .connect(sender)
                                            .depositFor(provider.address, poolAddress, amount, { value });
                                }
                            };

                            it('should revert when attempting to deposit an invalid amount', async () => {
                                await expect(deposit(BigNumber.from(0))).to.be.revertedWith('ZeroValue');
                            });

                            it('should revert when attempting to deposit to an invalid pool', async () => {
                                await expect(
                                    deposit(BigNumber.from(1), { poolAddress: ZERO_ADDRESS })
                                ).to.be.revertedWith('InvalidAddress');
                            });

                            it('should revert when attempting to deposit into a pool that does not exist', async () => {
                                token = await createTokenBySymbol(TKN);

                                await expect(deposit(BigNumber.from(1))).to.be.revertedWith('InvalidToken');
                            });

                            const testDepositAmount = async (amount: BigNumber) => {
                                const test = async () => verifyDeposit(provider, sender, amount, deposit);

                                context(`${amount} tokens`, () => {
                                    if (!isETH) {
                                        prepareEach(async () => {
                                            const reserveToken = await Contracts.TestERC20Token.attach(token.address);
                                            await reserveToken.transfer(sender.address, amount);
                                        });

                                        it('should revert when attempting to deposit without approving the network', async () => {
                                            await expect(deposit(amount)).to.be.revertedWith(
                                                errorMessageTokenExceedsAllowance(symbol)
                                            );
                                        });
                                    }

                                    context('with an approval', () => {
                                        if (!isETH) {
                                            prepareEach(async () => {
                                                const reserveToken = await Contracts.TestERC20Token.attach(
                                                    token.address
                                                );
                                                await reserveToken.connect(sender).approve(network.address, amount);
                                            });
                                        }

                                        if (isNetworkToken) {
                                            context('with requested liquidity', () => {
                                                prepareEach(async () => {
                                                    const contextId = formatBytes32String('CTX');

                                                    const reserveToken = await createTokenBySymbol(TKN);

                                                    await createPool(
                                                        reserveToken,
                                                        network,
                                                        networkSettings,
                                                        poolCollection
                                                    );
                                                    await networkSettings.setPoolMintingLimit(
                                                        reserveToken.address,
                                                        MINTING_LIMIT
                                                    );

                                                    await network.requestLiquidityT(
                                                        contextId,
                                                        reserveToken.address,
                                                        amount
                                                    );
                                                });

                                                it('should complete a deposit', async () => {
                                                    await test();
                                                });
                                            });
                                        } else {
                                            context('when there is no unallocated network token liquidity', () => {
                                                prepareEach(async () => {
                                                    await networkSettings.setPoolMintingLimit(
                                                        token.address,
                                                        BigNumber.from(0)
                                                    );
                                                });

                                                context('with a whitelisted token', async () => {
                                                    it('should complete a deposit', async () => {
                                                        await test();
                                                    });
                                                });

                                                context('with non-whitelisted token', async () => {
                                                    prepareEach(async () => {
                                                        await networkSettings.removeTokenFromWhitelist(token.address);
                                                    });

                                                    it('should revert when attempting to deposit', async () => {
                                                        const amount = BigNumber.from(1000);

                                                        await expect(deposit(amount)).to.be.revertedWith(
                                                            'NotWhitelisted'
                                                        );
                                                    });
                                                });
                                            });

                                            context('when there is enough unallocated network token liquidity', () => {
                                                prepareEach(async () => {
                                                    await networkSettings.setPoolMintingLimit(
                                                        token.address,
                                                        MAX_UINT256
                                                    );
                                                });

                                                context('with non-whitelisted token', async () => {
                                                    prepareEach(async () => {
                                                        await networkSettings.removeTokenFromWhitelist(token.address);
                                                    });

                                                    it('should revert when attempting to deposit', async () => {
                                                        const amount = BigNumber.from(1000);

                                                        await expect(deposit(amount)).to.be.revertedWith(
                                                            'NetworkLiquidityDisabled'
                                                        );
                                                    });
                                                });

                                                context('when spot rate is unstable', () => {
                                                    prepareEach(async () => {
                                                        const spotRate = {
                                                            n: toWei(BigNumber.from(1_000_000)),
                                                            d: toWei(BigNumber.from(10_000_000))
                                                        };

                                                        const { stakedBalance } = await poolCollection.poolLiquidity(
                                                            token.address
                                                        );
                                                        await poolCollection.setTradingLiquidityT(token.address, {
                                                            networkTokenTradingLiquidity: spotRate.n,
                                                            baseTokenTradingLiquidity: spotRate.d,
                                                            tradingLiquidityProduct: spotRate.n.mul(spotRate.d),
                                                            stakedBalance
                                                        });
                                                        await poolCollection.setAverageRateT(token.address, {
                                                            rate: {
                                                                n: spotRate.n.mul(PPM_RESOLUTION),
                                                                d: spotRate.d.mul(
                                                                    PPM_RESOLUTION.add(
                                                                        MAX_DEVIATION.add(BigNumber.from(5000))
                                                                    )
                                                                )
                                                            },
                                                            time: BigNumber.from(0)
                                                        });

                                                        it('should revert when attempting to deposit', async () => {
                                                            const amount = BigNumber.from(1000);

                                                            await expect(deposit(amount)).to.be.revertedWith(
                                                                'NetworkLiquidityDisabled'
                                                            );
                                                        });
                                                    });
                                                });

                                                context('when spot rate is stable', () => {
                                                    if (isETH) {
                                                        // eslint-disable-next-line max-len
                                                        it('should revert when attempting to deposit a different amount than what was actually sent', async () => {
                                                            await expect(
                                                                deposit(amount, {
                                                                    value: amount.add(BigNumber.from(1))
                                                                })
                                                            ).to.be.revertedWith('EthAmountMismatch');

                                                            await expect(
                                                                deposit(amount, {
                                                                    value: amount.sub(BigNumber.from(1))
                                                                })
                                                            ).to.be.revertedWith('EthAmountMismatch');

                                                            await expect(
                                                                deposit(amount, { value: BigNumber.from(0) })
                                                            ).to.be.revertedWith('InvalidPool');
                                                        });
                                                    } else {
                                                        it('should revert when attempting to deposit ETH into a non ETH pool', async () => {
                                                            await expect(
                                                                deposit(amount, { value: BigNumber.from(1) })
                                                            ).to.be.revertedWith('InvalidPool');
                                                        });
                                                    }

                                                    it('should complete a deposit', async () => {
                                                        await test();
                                                    });

                                                    context(
                                                        'when close to the limit of the unallocated network token liquidity',
                                                        () => {
                                                            prepareEach(async () => {
                                                                await networkSettings.setPoolMintingLimit(
                                                                    token.address,
                                                                    BigNumber.from(1000)
                                                                );
                                                            });

                                                            it('should complete a deposit', async () => {
                                                                await test();
                                                            });
                                                        }
                                                    );
                                                });
                                            });
                                        }
                                    });
                                });
                            };

                            for (const amount of [
                                BigNumber.from(10),
                                BigNumber.from(10_000),
                                toWei(BigNumber.from(1_000_000))
                            ]) {
                                testDepositAmount(amount);
                            }
                        });
                    }
                });
            };

            const testDepositPermitted = () => {
                context('permitted deposit', () => {
                    enum Method {
                        DepositPermitted,
                        DepositForPermitted
                    }

                    const DEADLINE = MAX_UINT256;

                    let provider: Wallet;
                    let providerAddress: string;

                    prepareEach(async () => {
                        provider = await createWallet();
                        providerAddress = await provider.getAddress();
                    });

                    it('should revert when attempting to deposit for an invalid provider', async () => {
                        const amount = BigNumber.from(1);
                        const { v, r, s } = await networkPermitSignature(
                            provider,
                            token.address,
                            network,
                            amount,
                            DEADLINE
                        );

                        await expect(
                            network.depositForPermitted(ZERO_ADDRESS, token.address, amount, DEADLINE, v, r, s)
                        ).to.be.revertedWith('InvalidAddress');
                    });

                    for (const method of [Method.DepositPermitted, Method.DepositForPermitted]) {
                        context(`using ${camelCase(Method[method])} method`, () => {
                            let sender: Wallet;
                            let senderAddress: string;

                            prepareEach(async () => {
                                switch (method) {
                                    case Method.DepositPermitted:
                                        sender = provider;

                                        break;

                                    case Method.DepositForPermitted:
                                        sender = await createWallet();

                                        break;
                                }

                                senderAddress = await sender.getAddress();
                            });

                            interface Overrides {
                                poolAddress?: string;
                            }

                            const deposit = async (amount: BigNumber, overrides: Overrides = {}) => {
                                const { poolAddress = token.address } = overrides;

                                const { v, r, s } = await networkPermitSignature(
                                    sender,
                                    poolAddress,
                                    network,
                                    amount,
                                    DEADLINE
                                );

                                switch (method) {
                                    case Method.DepositPermitted:
                                        return network
                                            .connect(sender)
                                            .depositPermitted(poolAddress, amount, DEADLINE, v, r, s);

                                    case Method.DepositForPermitted:
                                        return network
                                            .connect(sender)
                                            .depositForPermitted(
                                                providerAddress,
                                                poolAddress,
                                                amount,
                                                DEADLINE,
                                                v,
                                                r,
                                                s
                                            );
                                }
                            };

                            it('should revert when attempting to deposit an invalid amount', async () => {
                                await expect(deposit(BigNumber.from(0))).to.be.revertedWith('ZeroValue');
                            });

                            it('should revert when attempting to deposit to an invalid pool', async () => {
                                await expect(
                                    deposit(BigNumber.from(1), { poolAddress: ZERO_ADDRESS })
                                ).to.be.revertedWith('InvalidAddress');
                            });

                            it('should revert when attempting to deposit into a pool that does not exist', async () => {
                                const token2 = await createTokenBySymbol(TKN);

                                await expect(
                                    deposit(BigNumber.from(1), {
                                        poolAddress: token2.address
                                    })
                                ).to.be.revertedWith('InvalidToken');
                            });

                            const testDepositAmount = async (amount: BigNumber) => {
                                const test = async () => verifyDeposit(provider, sender, amount, deposit);

                                context(`${amount} tokens`, () => {
                                    if (isNetworkToken || isETH) {
                                        it('should revert when attempting to deposit', async () => {
                                            await expect(deposit(amount)).to.be.revertedWith('PermitUnsupported');
                                        });

                                        return;
                                    }

                                    prepareEach(async () => {
                                        const reserveToken = await Contracts.TestERC20Token.attach(token.address);
                                        await reserveToken.transfer(senderAddress, amount);
                                    });

                                    context('when there is no unallocated network token liquidity', () => {
                                        prepareEach(async () => {
                                            await networkSettings.setPoolMintingLimit(token.address, BigNumber.from(0));
                                        });

                                        context('with a whitelisted token', async () => {
                                            it('should complete a deposit', async () => {
                                                await test();
                                            });
                                        });

                                        context('with non-whitelisted token', async () => {
                                            prepareEach(async () => {
                                                await networkSettings.removeTokenFromWhitelist(token.address);
                                            });

                                            it('should revert when attempting to deposit', async () => {
                                                const amount = BigNumber.from(1000);

                                                await expect(deposit(amount)).to.be.revertedWith('NotWhitelisted');
                                            });
                                        });
                                    });

                                    context('when there is enough unallocated network token liquidity', () => {
                                        prepareEach(async () => {
                                            await networkSettings.setPoolMintingLimit(token.address, MAX_UINT256);
                                        });

                                        context('with non-whitelisted token', async () => {
                                            prepareEach(async () => {
                                                await networkSettings.removeTokenFromWhitelist(token.address);
                                            });

                                            it('should revert when attempting to deposit', async () => {
                                                const amount = BigNumber.from(1000);

                                                await expect(deposit(amount)).to.be.revertedWith(
                                                    'NetworkLiquidityDisabled'
                                                );
                                            });
                                        });

                                        context('when spot rate is unstable', () => {
                                            prepareEach(async () => {
                                                const spotRate = {
                                                    n: toWei(BigNumber.from(1_000_000)),
                                                    d: toWei(BigNumber.from(10_000_000))
                                                };

                                                const { stakedBalance } = await poolCollection.poolLiquidity(
                                                    token.address
                                                );
                                                await poolCollection.setTradingLiquidityT(token.address, {
                                                    networkTokenTradingLiquidity: spotRate.n,
                                                    baseTokenTradingLiquidity: spotRate.d,
                                                    tradingLiquidityProduct: spotRate.n.mul(spotRate.d),
                                                    stakedBalance
                                                });
                                                await poolCollection.setAverageRateT(token.address, {
                                                    rate: {
                                                        n: spotRate.n.mul(PPM_RESOLUTION),
                                                        d: spotRate.d.mul(
                                                            PPM_RESOLUTION.add(MAX_DEVIATION.add(BigNumber.from(5000)))
                                                        )
                                                    },
                                                    time: BigNumber.from(0)
                                                });

                                                it('should revert when attempting to deposit', async () => {
                                                    const amount = BigNumber.from(1000);

                                                    await expect(deposit(amount)).to.be.revertedWith(
                                                        'NetworkLiquidityDisabled'
                                                    );
                                                });
                                            });
                                        });

                                        context('when spot rate is stable', () => {
                                            it('should complete a deposit', async () => {
                                                await test();
                                            });

                                            context(
                                                'when close to the limit of the unallocated network token liquidity',
                                                () => {
                                                    prepareEach(async () => {
                                                        await networkSettings.setPoolMintingLimit(
                                                            token.address,
                                                            BigNumber.from(1000)
                                                        );
                                                    });

                                                    it('should complete a deposit', async () => {
                                                        await test();
                                                    });
                                                }
                                            );
                                        });
                                    });
                                });
                            };

                            for (const amount of [
                                BigNumber.from(10),
                                BigNumber.from(10_000),
                                toWei(BigNumber.from(1_000_000))
                            ]) {
                                testDepositAmount(amount);
                            }
                        });
                    }
                });
            };

            testDeposit();
            testDepositPermitted();
        };

        for (const symbol of [BNT, ETH, TKN]) {
            context(symbol, () => {
                testDeposits(symbol);
            });
        }
    });

    describe('withdraw', () => {
        let network: TestBancorNetwork;
        let networkSettings: NetworkSettings;
        let networkToken: NetworkToken;
        let govToken: GovToken;
        let networkTokenPool: TestNetworkTokenPool;
        let poolCollection: TestPoolCollection;
        let bancorVault: BancorVault;
        let pendingWithdrawals: TestPendingWithdrawals;
        let networkPoolToken: PoolToken;
        let externalProtectionWallet: TokenHolder;

        const MAX_DEVIATION = BigNumber.from(10_000); // %1
        const MINTING_LIMIT = toWei(BigNumber.from(10_000_000));
        const WITHDRAWAL_FEE = BigNumber.from(50_000); // 5%
        const MIN_LIQUIDITY_FOR_TRADING = toWei(BigNumber.from(100_000));

        const setTime = async (time: number) => {
            await network.setTime(time);
            await pendingWithdrawals.setTime(time);
        };

        prepareEach(async () => {
            ({
                network,
                networkSettings,
                networkToken,
                govToken,
                networkTokenPool,
                poolCollection,
                bancorVault,
                pendingWithdrawals,
                networkPoolToken
            } = await createSystem());

            await networkSettings.setAverageRateMaxDeviationPPM(MAX_DEVIATION);
            await networkSettings.setWithdrawalFeePPM(WITHDRAWAL_FEE);
            await networkSettings.setMinLiquidityForTrading(MIN_LIQUIDITY_FOR_TRADING);

            externalProtectionWallet = await createTokenHolder();
            await externalProtectionWallet.transferOwnership(network.address);
            await network.setExternalProtectionWallet(externalProtectionWallet.address);

            await setTime((await latest()).toNumber());
        });

        it('should revert when attempting to withdraw a non-existing withdrawal request', async () => {
            await expect(network.withdraw(BigNumber.from(12345))).to.be.revertedWith('AccessDenied');
        });

        const testWithdraw = async (symbol: string) => {
            const isNetworkToken = symbol === BNT;
            const isETH = symbol === ETH;

            context('with an initiated withdrawal request', () => {
                let provider: SignerWithAddress;
                let poolToken: PoolToken;
                let token: TokenWithAddress;
                let poolTokenAmount: BigNumber;
                let id: BigNumber;
                let creationTime: number;

                before(async () => {
                    [, provider] = await ethers.getSigners();
                });

                prepareEach(async () => {
                    if (isNetworkToken) {
                        token = networkToken;
                    } else {
                        token = await createTokenBySymbol(symbol);
                    }

                    // create a deposit
                    const amount = toWei(BigNumber.from(222_222_222));

                    if (isNetworkToken) {
                        poolToken = networkPoolToken;

                        const contextId = formatBytes32String('CTX');
                        const reserveToken = await createTokenBySymbol(TKN);
                        await networkSettings.setPoolMintingLimit(reserveToken.address, MAX_UINT256);

                        await network.requestLiquidityT(contextId, reserveToken.address, amount);
                    } else {
                        poolToken = await createPool(token, network, networkSettings, poolCollection);

                        await networkSettings.setPoolMintingLimit(token.address, MINTING_LIMIT);

                        await poolCollection.setDepositLimit(token.address, MAX_UINT256);
                        await poolCollection.setInitialRate(token.address, INITIAL_RATE);
                    }

                    await depositToPool(provider, token, amount, network);

                    poolTokenAmount = await poolToken.balanceOf(provider.address);

                    ({ id, creationTime } = await initWithdraw(
                        provider,
                        pendingWithdrawals,
                        poolToken,
                        await poolToken.balanceOf(provider.address)
                    ));
                });

                it('should revert when attempting to withdraw from a different provider', async () => {
                    await expect(network.connect(deployer).withdraw(id)).to.be.revertedWith('AccessDenied');
                });

                context('during the lock duration', () => {
                    prepareEach(async () => {
                        await setTime(creationTime + 1000);
                    });

                    it('should revert when attempting to withdraw', async () => {
                        await expect(network.connect(provider).withdraw(id)).to.be.revertedWith('WithdrawalNotAllowed');
                    });

                    context('after the withdrawal window duration', () => {
                        prepareEach(async () => {
                            const withdrawalDuration =
                                (await pendingWithdrawals.lockDuration()) +
                                (await pendingWithdrawals.withdrawalWindowDuration());
                            await setTime(creationTime + withdrawalDuration + 1);
                        });

                        it('should revert when attempting to withdraw', async () => {
                            await expect(network.connect(provider).withdraw(id)).to.be.revertedWith(
                                'WithdrawalNotAllowed'
                            );
                        });
                    });

                    context('during the withdrawal window duration', () => {
                        prepareEach(async () => {
                            const withdrawalDuration =
                                (await pendingWithdrawals.lockDuration()) +
                                (await pendingWithdrawals.withdrawalWindowDuration());
                            await setTime(creationTime + withdrawalDuration - 1);
                        });

                        if (isNetworkToken) {
                            it('should revert when attempting to withdraw without approving the governance token amount', async () => {
                                await expect(network.connect(provider).withdraw(id)).to.be.revertedWith(
                                    'ERR_UNDERFLOW'
                                );
                            });

                            it('should revert when attempting to withdraw with an insufficient governance token amount', async () => {
                                await govToken.connect(provider).transfer(deployer.address, BigNumber.from(1));
                                await govToken.connect(provider).approve(network.address, poolTokenAmount);

                                await expect(network.connect(provider).withdraw(id)).to.be.revertedWith(
                                    'ERR_UNDERFLOW'
                                );
                            });
                        }

                        context('with approvals', () => {
                            let contextId: string;

                            prepareEach(async () => {
                                contextId = solidityKeccak256(
                                    ['address', 'uint32', 'uint256'],
                                    [provider.address, await network.currentTime(), id]
                                );

                                if (isNetworkToken) {
                                    await govToken.connect(provider).approve(network.address, poolTokenAmount);
                                }
                            });

                            const test = async () => {
                                const prevPoolTokenTotalSupply = await poolToken.totalSupply();
                                const prevPoolPoolTokenBalance = await poolToken.balanceOf(networkTokenPool.address);
                                const prevCollectionPoolTokenBalance = await poolToken.balanceOf(
                                    poolCollection.address
                                );
                                const prevProviderPoolTokenBalance = await poolToken.balanceOf(provider.address);

                                const prevProviderTokenBalance = await getBalance(token, provider.address);

                                const prevGovTotalSupply = await govToken.totalSupply();
                                const prevPoolGovTokenBalance = await govToken.balanceOf(networkTokenPool.address);
                                const prevProviderGovTokenBalance = await govToken.balanceOf(provider.address);

                                let transactionCost = BigNumber.from(0);

                                if (isNetworkToken) {
                                    const withdrawalAmounts = await networkTokenPool.withdrawalAmountsT(
                                        poolTokenAmount
                                    );

                                    const res = await network.connect(provider).withdraw(id);

                                    await expect(res)
                                        .to.emit(network, 'NetworkTokenWithdrawn')
                                        .withArgs(
                                            contextId,
                                            provider.address,
                                            withdrawalAmounts.networkTokenAmount,
                                            poolTokenAmount,
                                            poolTokenAmount,
                                            withdrawalAmounts.withdrawalFeeAmount
                                        );

                                    await expect(res)
                                        .to.emit(network, 'TotalLiquidityUpdated')
                                        .withArgs(
                                            contextId,
                                            token.address,
                                            await poolToken.totalSupply(),
                                            await networkTokenPool.stakedBalance(),
                                            await getBalance(token, bancorVault.address)
                                        );

                                    expect(await poolToken.totalSupply()).to.equal(prevPoolTokenTotalSupply);
                                    expect(await poolToken.balanceOf(networkTokenPool.address)).to.equal(
                                        prevPoolPoolTokenBalance.add(poolTokenAmount)
                                    );

                                    expect(await govToken.totalSupply()).to.equal(
                                        prevGovTotalSupply.sub(poolTokenAmount)
                                    );

                                    expect(await govToken.balanceOf(provider.address)).to.equal(
                                        prevProviderGovTokenBalance.sub(poolTokenAmount)
                                    );
                                } else {
                                    const withdrawalAmounts = await poolCollection.poolWithdrawalAmountsT(
                                        token.address,
                                        poolTokenAmount,
                                        await getBalance(token, bancorVault.address),
                                        await getBalance(token, externalProtectionWallet.address)
                                    );

                                    const res = await network.connect(provider).withdraw(id);

                                    if (isETH) {
                                        transactionCost = await getTransactionCost(res);
                                    }

                                    await expect(res)
                                        .to.emit(network, 'BaseTokenWithdrawn')
                                        .withArgs(
                                            contextId,
                                            token.address,
                                            provider.address,
                                            poolCollection.address,
                                            withdrawalAmounts.baseTokenAmountToTransferFromVaultToProvider.add(
                                                withdrawalAmounts.baseTokenAmountToTransferFromExternalProtectionWalletToProvider
                                            ),
                                            poolTokenAmount,
                                            withdrawalAmounts.baseTokenAmountToTransferFromExternalProtectionWalletToProvider,
                                            withdrawalAmounts.networkTokenAmountToMintForProvider,
                                            withdrawalAmounts.baseTokenWithdrawalFeeAmount
                                        );

                                    const poolLiquidity = await poolCollection.poolLiquidity(token.address);

                                    await expect(res)
                                        .to.emit(network, 'TotalLiquidityUpdated')
                                        .withArgs(
                                            contextId,
                                            token.address,
                                            await poolToken.totalSupply(),
                                            poolLiquidity.stakedBalance,
                                            await getBalance(token, bancorVault.address)
                                        );

                                    await expect(res)
                                        .to.emit(network, 'TradingLiquidityUpdated')
                                        .withArgs(
                                            contextId,
                                            token.address,
                                            token.address,
                                            poolLiquidity.baseTokenTradingLiquidity
                                        );

                                    await expect(res)
                                        .to.emit(network, 'TradingLiquidityUpdated')
                                        .withArgs(
                                            contextId,
                                            token.address,
                                            networkToken.address,
                                            poolLiquidity.networkTokenTradingLiquidity
                                        );

                                    expect(await poolToken.totalSupply()).to.equal(
                                        prevPoolTokenTotalSupply.sub(poolTokenAmount)
                                    );
                                    expect(await poolToken.balanceOf(networkTokenPool.address)).to.equal(
                                        prevPoolPoolTokenBalance
                                    );

                                    expect(await govToken.totalSupply()).to.equal(prevGovTotalSupply);
                                    expect(await govToken.balanceOf(provider.address)).to.equal(
                                        prevProviderGovTokenBalance
                                    );
                                }

                                expect(await poolToken.balanceOf(poolCollection.address)).to.equal(
                                    prevCollectionPoolTokenBalance
                                );
                                expect(await poolToken.balanceOf(provider.address)).to.equal(
                                    prevProviderPoolTokenBalance
                                );

                                expect(await govToken.balanceOf(networkTokenPool.address)).to.equal(
                                    prevPoolGovTokenBalance
                                );

                                // sanity test:
                                expect(await getBalance(token, provider.address)).to.be.gte(
                                    prevProviderTokenBalance.sub(transactionCost)
                                );

                                // TODO: test actual amounts
                                // TODO: test request/renounce liquidity
                                // TODO: test vault and external storage balances
                            };

                            if (isNetworkToken) {
                                it('should complete a withdraw', async () => {
                                    await test();
                                });
                            } else {
                                context('with non-whitelisted token', async () => {
                                    prepareEach(async () => {
                                        await networkSettings.removeTokenFromWhitelist(token.address);
                                    });

                                    it('should revert when attempting to withdraw', async () => {
                                        await expect(network.connect(provider).withdraw(id)).to.be.revertedWith(
                                            'NetworkLiquidityDisabled'
                                        );
                                    });
                                });

                                context('when spot rate is unstable', () => {
                                    prepareEach(async () => {
                                        const spotRate = {
                                            n: toWei(BigNumber.from(1_000_000)),
                                            d: toWei(BigNumber.from(10_000_000))
                                        };

                                        const { stakedBalance } = await poolCollection.poolLiquidity(token.address);
                                        await poolCollection.setTradingLiquidityT(token.address, {
                                            networkTokenTradingLiquidity: spotRate.n,
                                            baseTokenTradingLiquidity: spotRate.d,
                                            tradingLiquidityProduct: spotRate.n.mul(spotRate.d),
                                            stakedBalance
                                        });
                                        await poolCollection.setAverageRateT(token.address, {
                                            rate: {
                                                n: spotRate.n.mul(PPM_RESOLUTION),
                                                d: spotRate.d.mul(
                                                    PPM_RESOLUTION.add(MAX_DEVIATION.add(BigNumber.from(5000)))
                                                )
                                            },
                                            time: BigNumber.from(0)
                                        });
                                    });

                                    it('should revert when attempting to withdraw', async () => {
                                        await expect(network.connect(provider).withdraw(id)).to.be.revertedWith(
                                            'NetworkLiquidityDisabled'
                                        );
                                    });
                                });

                                context('when spot rate is stable', () => {
                                    it('should complete a withdraw', async () => {
                                        await test();
                                    });
                                });
                            }
                        });
                    });
                });
            });
        };

        for (const symbol of [BNT, ETH, TKN]) {
            context(symbol, () => {
                testWithdraw(symbol);
            });
        }
    });

    describe('trade', () => {
        let network: TestBancorNetwork;
        let networkSettings: NetworkSettings;
        let networkToken: NetworkToken;
        let networkTokenPool: TestNetworkTokenPool;
        let poolCollection: TestPoolCollection;
        let bancorVault: BancorVault;

        const MIN_LIQUIDITY_FOR_TRADING = toWei(BigNumber.from(100_000));
        const NETWORK_TOKEN_LIQUIDITY = toWei(BigNumber.from(100_000));
        const MIN_RETURN_AMOUNT = BigNumber.from(1);

        let sourceToken: TokenWithAddress;
        let targetToken: TokenWithAddress;

        let trader: Wallet;

        prepareEach(async () => {
            ({ network, networkSettings, networkToken, networkTokenPool, poolCollection, bancorVault } =
                await createSystem());

            await networkSettings.setMinLiquidityForTrading(MIN_LIQUIDITY_FOR_TRADING);
        });

        const setup = async (source: PoolSpec, target: PoolSpec) => {
            trader = await createWallet();

            ({ token: sourceToken } = await setupSimplePool(
                source,
                deployer,
                network,
                networkSettings,
                poolCollection
            ));
            ({ token: targetToken } = await setupSimplePool(
                target,
                deployer,
                network,
                networkSettings,
                poolCollection
            ));

            await depositToPool(deployer, networkToken, NETWORK_TOKEN_LIQUIDITY, network);

            await network.setTime(await latest());
        };

        interface TradeOverrides {
            value?: BigNumber;
            minReturnAmount?: BigNumber;
            deadline?: BigNumber;
            beneficiary?: string;
            sourceTokenAddress?: string;
            targetTokenAddress?: string;
        }

        const trade = async (amount: BigNumber, overrides: TradeOverrides = {}) => {
            let {
                value,
                minReturnAmount = MIN_RETURN_AMOUNT,
                deadline = MAX_UINT256,
                beneficiary = ZERO_ADDRESS,
                sourceTokenAddress = sourceToken.address,
                targetTokenAddress = targetToken.address
            } = overrides;

            if (!value) {
                value = BigNumber.from(0);
                if (sourceTokenAddress === NATIVE_TOKEN_ADDRESS) {
                    value = amount;
                }
            }

            return network
                .connect(trader)
                .trade(sourceTokenAddress, targetTokenAddress, amount, minReturnAmount, deadline, beneficiary, {
                    value
                });
        };

        interface TradePermittedOverrides {
            minReturnAmount?: BigNumber;
            deadline?: BigNumber;
            beneficiary?: string;
            sourceTokenAddress?: string;
            targetTokenAddress?: string;
            approvedAmount?: BigNumber;
        }

        const tradePermitted = async (amount: BigNumber, overrides: TradePermittedOverrides = {}) => {
            const {
                minReturnAmount = MIN_RETURN_AMOUNT,
                deadline = MAX_UINT256,
                beneficiary = ZERO_ADDRESS,
                sourceTokenAddress = sourceToken.address,
                targetTokenAddress = targetToken.address,
                approvedAmount = amount
            } = overrides;

            const { v, r, s } = await networkPermitSignature(
                trader,
                sourceTokenAddress,
                network,
                approvedAmount,
                deadline
            );

            return network
                .connect(trader)
                .tradePermitted(
                    sourceTokenAddress,
                    targetTokenAddress,
                    amount,
                    minReturnAmount,
                    deadline,
                    beneficiary,
                    v,
                    r,
                    s
                );
        };

        const verifyTrade = async (
            trader: Signer | Wallet,
            beneficiaryAddress: string,
            amount: BigNumber,
            trade: (
                amount: BigNumber,
                options: TradeOverrides | TradePermittedOverrides
            ) => Promise<ContractTransaction>
        ) => {
            const isSourceETH = sourceToken.address === NATIVE_TOKEN_ADDRESS;
            const isTargetETH = targetToken.address === NATIVE_TOKEN_ADDRESS;
            const isSourceNetworkToken = sourceToken.address === networkToken.address;
            const isTargetNetworkToken = targetToken.address === networkToken.address;

            const traderAddress = await trader.getAddress();
            const minReturnAmount = MIN_RETURN_AMOUNT;
            const deadline = MAX_UINT256;
            const beneficiary = beneficiaryAddress !== ZERO_ADDRESS ? beneficiaryAddress : traderAddress;

            const contextId = solidityKeccak256(
                ['address', 'uint32', 'address', 'address', 'uint256', 'uint256', 'uint256', 'address'],
                [
                    traderAddress,
                    await network.currentTime(),
                    sourceToken.address,
                    targetToken.address,
                    amount,
                    minReturnAmount,
                    deadline,
                    beneficiary
                ]
            );

            const prevTraderSourceTokenAmount = await getBalance(sourceToken, traderAddress);
            const prevVaultSourceTokenAmount = await getBalance(sourceToken, bancorVault.address);

            const prevBeneficiaryTargetTokenAmount = await getBalance(targetToken, beneficiary);
            const prevVaultTargetTokenAmount = await getBalance(targetToken, bancorVault.address);

            const prevTraderNetworkTokenAmount = await getBalance(networkToken, traderAddress);
            const prevBeneficiaryNetworkTokenAmount = await getBalance(networkToken, beneficiary);
            const prevVaultNetworkTokenAmount = await getBalance(networkToken, bancorVault.address);

            const prevNetworkTokenPoolStakedBalance = await networkTokenPool.stakedBalance();

            let sourceTradeAmounts!: AsyncReturnType<TestBancorNetwork['callStatic']['tradePoolCollectionT']>;
            let tradeAmounts;
            if (isSourceNetworkToken || isTargetNetworkToken) {
                tradeAmounts = await network.callStatic.tradePoolCollectionT(
                    poolCollection.address,
                    sourceToken.address,
                    targetToken.address,
                    amount,
                    MIN_RETURN_AMOUNT
                );
            } else {
                sourceTradeAmounts = await network.callStatic.tradePoolCollectionT(
                    poolCollection.address,
                    sourceToken.address,
                    networkToken.address,
                    amount,
                    MIN_RETURN_AMOUNT
                );

                tradeAmounts = await network.callStatic.tradePoolCollectionT(
                    poolCollection.address,
                    networkToken.address,
                    targetToken.address,
                    sourceTradeAmounts.amount,
                    MIN_RETURN_AMOUNT
                );
            }

            const targetAmount = await tradeTargetAmount(amount);
            expect(targetAmount).to.equal(tradeAmounts.amount);

            const res = await trade(amount, { minReturnAmount, beneficiary: beneficiaryAddress, deadline });

            const transactionCost = await getTransactionCost(res);

            const networkTokenPoolStakedBalance = await networkTokenPool.stakedBalance();

            if (isSourceNetworkToken) {
                const poolLiquidity = await poolCollection.poolLiquidity(targetToken.address);

                await expect(res)
                    .to.emit(network, 'TokensTraded')
                    .withArgs(
                        contextId,
                        targetToken.address,
                        networkToken.address,
                        targetToken.address,
                        amount,
                        tradeAmounts.amount,
                        traderAddress
                    );

                await expect(res)
                    .to.emit(network, 'FeesCollected')
                    .withArgs(
                        contextId,
                        targetToken.address,
                        FeeTypes.Trading,
                        tradeAmounts.feeAmount,
                        poolLiquidity.stakedBalance
                    );

                await expect(res)
                    .to.emit(network, 'TradingLiquidityUpdated')
                    .withArgs(
                        contextId,
                        targetToken.address,
                        targetToken.address,
                        poolLiquidity.baseTokenTradingLiquidity
                    );

                await expect(res)
                    .to.emit(network, 'TradingLiquidityUpdated')
                    .withArgs(
                        contextId,
                        targetToken.address,
                        networkToken.address,
                        poolLiquidity.networkTokenTradingLiquidity
                    );
            } else if (isTargetNetworkToken) {
                const poolLiquidity = await poolCollection.poolLiquidity(sourceToken.address);

                await expect(res)
                    .to.emit(network, 'TokensTraded')
                    .withArgs(
                        contextId,
                        sourceToken.address,
                        sourceToken.address,
                        networkToken.address,
                        amount,
                        tradeAmounts.amount,
                        traderAddress
                    );

                await expect(res)
                    .to.emit(network, 'FeesCollected')
                    .withArgs(
                        contextId,
                        targetToken.address,
                        FeeTypes.Trading,
                        tradeAmounts.feeAmount,
                        networkTokenPoolStakedBalance
                    );

                await expect(res)
                    .to.emit(network, 'TradingLiquidityUpdated')
                    .withArgs(
                        contextId,
                        sourceToken.address,
                        sourceToken.address,
                        poolLiquidity.baseTokenTradingLiquidity
                    );

                await expect(res)
                    .to.emit(network, 'TradingLiquidityUpdated')
                    .withArgs(
                        contextId,
                        sourceToken.address,
                        networkToken.address,
                        poolLiquidity.networkTokenTradingLiquidity
                    );

                expect(networkTokenPoolStakedBalance).to.equal(
                    prevNetworkTokenPoolStakedBalance.add(tradeAmounts.feeAmount)
                );
            } else {
                const sourcePoolLiquidity = await poolCollection.poolLiquidity(sourceToken.address);
                const targetPoolLiquidity = await poolCollection.poolLiquidity(targetToken.address);

                await expect(res)
                    .to.emit(network, 'TokensTraded')
                    .withArgs(
                        contextId,
                        sourceToken.address,
                        sourceToken.address,
                        networkToken.address,
                        amount,
                        sourceTradeAmounts.amount,
                        traderAddress
                    );

                await expect(res)
                    .to.emit(network, 'FeesCollected')
                    .withArgs(
                        contextId,
                        networkToken.address,
                        FeeTypes.Trading,
                        sourceTradeAmounts.feeAmount,
                        networkTokenPoolStakedBalance
                    );

                await expect(res)
                    .to.emit(network, 'TradingLiquidityUpdated')
                    .withArgs(
                        contextId,
                        sourceToken.address,
                        sourceToken.address,
                        sourcePoolLiquidity.baseTokenTradingLiquidity
                    );

                await expect(res)
                    .to.emit(network, 'TradingLiquidityUpdated')
                    .withArgs(
                        contextId,
                        sourceToken.address,
                        networkToken.address,
                        sourcePoolLiquidity.networkTokenTradingLiquidity
                    );

                expect(networkTokenPoolStakedBalance).to.equal(
                    prevNetworkTokenPoolStakedBalance.add(sourceTradeAmounts.feeAmount)
                );

                await expect(res)
                    .to.emit(network, 'TokensTraded')
                    .withArgs(
                        contextId,
                        targetToken.address,
                        networkToken.address,
                        targetToken.address,
                        sourceTradeAmounts.amount,
                        tradeAmounts.amount,
                        traderAddress
                    );

                await expect(res)
                    .to.emit(network, 'FeesCollected')
                    .withArgs(
                        contextId,
                        targetToken.address,
                        FeeTypes.Trading,
                        tradeAmounts.feeAmount,
                        targetPoolLiquidity.stakedBalance
                    );

                await expect(res)
                    .to.emit(network, 'TradingLiquidityUpdated')
                    .withArgs(
                        contextId,
                        targetToken.address,
                        targetToken.address,
                        targetPoolLiquidity.baseTokenTradingLiquidity
                    );

                await expect(res)
                    .to.emit(network, 'TradingLiquidityUpdated')
                    .withArgs(
                        contextId,
                        targetToken.address,
                        networkToken.address,
                        targetPoolLiquidity.networkTokenTradingLiquidity
                    );
            }

            expect(await getBalance(sourceToken, traderAddress)).to.equal(
                prevTraderSourceTokenAmount.sub(amount.add(isSourceETH ? transactionCost : BigNumber.from(0)))
            );
            expect(await getBalance(sourceToken, bancorVault.address)).to.equal(prevVaultSourceTokenAmount.add(amount));

            expect(await getBalance(targetToken, beneficiary)).to.equal(
                prevBeneficiaryTargetTokenAmount.add(
                    targetAmount.sub(traderAddress === beneficiary && isTargetETH ? transactionCost : BigNumber.from(0))
                )
            );
            expect(await getBalance(targetToken, bancorVault.address)).to.equal(
                prevVaultTargetTokenAmount.sub(targetAmount)
            );

            // if neither the source or the target tokens are the network token - ensure that no network
            // token amount has left the system
            if (!isSourceNetworkToken && !isTargetNetworkToken) {
                expect(await getBalance(networkToken, traderAddress)).to.equal(prevTraderNetworkTokenAmount);
                expect(await getBalance(networkToken, beneficiary)).to.equal(prevBeneficiaryNetworkTokenAmount);
                expect(await getBalance(networkToken, bancorVault.address)).to.equal(prevVaultNetworkTokenAmount);
            }
        };

        interface TradeAmountsOverrides {
            sourceTokenAddress?: string;
            targetTokenAddress?: string;
        }
        const tradeTargetAmount = async (amount: BigNumber, overrides: TradeAmountsOverrides = {}) => {
            const { sourceTokenAddress = sourceToken.address, targetTokenAddress = targetToken.address } = overrides;

            return network.tradeTargetAmount(sourceTokenAddress, targetTokenAddress, amount);
        };

        const tradeSourceAmount = async (amount: BigNumber, overrides: TradeAmountsOverrides = {}) => {
            const { sourceTokenAddress = sourceToken.address, targetTokenAddress = targetToken.address } = overrides;

            return network.tradeSourceAmount(sourceTokenAddress, targetTokenAddress, amount);
        };

        const testTradesBasic = (source: PoolSpec, target: PoolSpec) => {
            const isSourceETH = source.symbol === ETH;
            const isSourceNetworkToken = source.symbol === BNT;

            context(`basic trades from ${source.symbol} to ${target.symbol}`, () => {
                const testAmount = BigNumber.from(1000);

                prepareEach(async () => {
                    await setup(source, target);

                    if (!isSourceETH) {
                        const reserveToken = await Contracts.TestERC20Token.attach(sourceToken.address);

                        await reserveToken.transfer(await trader.getAddress(), testAmount);
                        await reserveToken.connect(trader).approve(network.address, testAmount);
                    }
                });

                const options = !isSourceNetworkToken && !isSourceETH ? [false, true] : [false];
                for (const permitted of options) {
                    context(`${permitted ? 'regular' : 'permitted'} trade`, () => {
                        const tradeFunc = permitted ? tradePermitted : trade;

                        it('should revert when attempting to trade or query using an invalid source pool', async () => {
                            await expect(
                                tradeFunc(testAmount, { sourceTokenAddress: ZERO_ADDRESS })
                            ).to.be.revertedWith('InvalidAddress');
                            await expect(
                                tradePermitted(testAmount, { sourceTokenAddress: ZERO_ADDRESS })
                            ).to.be.revertedWith('InvalidAddress');

                            await expect(
                                tradeTargetAmount(testAmount, { sourceTokenAddress: ZERO_ADDRESS })
                            ).to.be.revertedWith('InvalidAddress');
                            await expect(
                                tradeSourceAmount(testAmount, { sourceTokenAddress: ZERO_ADDRESS })
                            ).to.be.revertedWith('InvalidAddress');
                        });

                        it('should revert when attempting to trade or query using an invalid target pool', async () => {
                            await expect(
                                tradeFunc(testAmount, { targetTokenAddress: ZERO_ADDRESS })
                            ).to.be.revertedWith('InvalidAddress');
                            await expect(
                                tradeTargetAmount(testAmount, { targetTokenAddress: ZERO_ADDRESS })
                            ).to.be.revertedWith('InvalidAddress');
                            await expect(
                                tradeSourceAmount(testAmount, { targetTokenAddress: ZERO_ADDRESS })
                            ).to.be.revertedWith('InvalidAddress');
                        });

                        it('should revert when attempting to trade or query using an invalid amount', async () => {
                            const amount = BigNumber.from(0);

                            await expect(tradeFunc(amount)).to.be.revertedWith('ZeroValue');
                            await expect(tradeTargetAmount(amount)).to.be.revertedWith('ZeroValue');
                            await expect(tradeSourceAmount(amount)).to.be.revertedWith('ZeroValue');
                        });

                        it('should revert when attempting to trade using an invalid minimum return amount', async () => {
                            const minReturnAmount = BigNumber.from(0);

                            await expect(tradeFunc(testAmount, { minReturnAmount })).to.be.revertedWith('ZeroValue');
                        });

                        it('should revert when attempting to trade using an expired deadline', async () => {
                            const deadline = (await latest()).sub(BigNumber.from(1000));

                            await expect(tradeFunc(testAmount, { deadline })).to.be.revertedWith(
                                permitted ? 'ERC20Permit: expired deadline' : 'DeadlineExpired'
                            );
                        });

                        it('should revert when attempting to trade or query using unsupported tokens', async () => {
                            const reserveToken2 = await Contracts.TestERC20Token.deploy(
                                TKN,
                                TKN,
                                BigNumber.from(1_000_000)
                            );

                            await reserveToken2.transfer(await trader.getAddress(), testAmount);
                            await reserveToken2.connect(trader).approve(network.address, testAmount);

                            // unknown source token
                            await expect(
                                trade(testAmount, { sourceTokenAddress: reserveToken2.address })
                            ).to.be.revertedWith('InvalidToken');
                            await expect(
                                tradeTargetAmount(testAmount, { sourceTokenAddress: reserveToken2.address })
                            ).to.be.revertedWith('InvalidToken');
                            await expect(
                                tradeSourceAmount(testAmount, { sourceTokenAddress: reserveToken2.address })
                            ).to.be.revertedWith('InvalidToken');

                            // unknown target token
                            await expect(
                                trade(testAmount, { targetTokenAddress: reserveToken2.address })
                            ).to.be.revertedWith('InvalidToken');
                            await expect(
                                tradeTargetAmount(testAmount, { targetTokenAddress: reserveToken2.address })
                            ).to.be.revertedWith('InvalidToken');
                            await expect(
                                tradeSourceAmount(testAmount, { targetTokenAddress: reserveToken2.address })
                            ).to.be.revertedWith('InvalidToken');
                        });

                        it('should revert when attempting to trade or query using same source and target tokens', async () => {
                            await expect(
                                trade(testAmount, { targetTokenAddress: sourceToken.address })
                            ).to.be.revertedWith('InvalidTokens');
                            await expect(
                                tradeTargetAmount(testAmount, { targetTokenAddress: sourceToken.address })
                            ).to.be.revertedWith('InvalidTokens');
                            await expect(
                                tradeSourceAmount(testAmount, { targetTokenAddress: sourceToken.address })
                            ).to.be.revertedWith('InvalidTokens');
                        });

                        it('should support a custom beneficiary', async () => {
                            const trader2 = (await ethers.getSigners())[9];
                            await verifyTrade(trader, trader2.address, testAmount, trade);
                        });
                    });
                }

                if (isSourceETH) {
                    it('should revert when attempting to trade a different amount than what was actually sent', async () => {
                        await expect(
                            trade(testAmount, {
                                value: testAmount.add(BigNumber.from(1))
                            })
                        ).to.be.revertedWith('EthAmountMismatch');

                        await expect(
                            trade(testAmount, {
                                value: testAmount.sub(BigNumber.from(1))
                            })
                        ).to.be.revertedWith('EthAmountMismatch');

                        await expect(trade(testAmount, { value: BigNumber.from(0) })).to.be.revertedWith('InvalidPool');
                    });
                } else {
                    it('should revert when passing ETH with a non ETH trade', async () => {
                        await expect(trade(testAmount, { value: BigNumber.from(1) })).to.be.revertedWith('InvalidPool');
                    });

                    context('with an insufficient approval', () => {
                        const extraAmount = BigNumber.from(10);
                        const testAmount2 = testAmount.add(extraAmount);

                        prepareEach(async () => {
                            const reserveToken = await Contracts.TestERC20Token.attach(sourceToken.address);
                            await reserveToken.transfer(await trader.getAddress(), extraAmount);
                        });

                        it('should revert when attempting to trade', async () => {
                            await expect(trade(testAmount2)).to.be.revertedWith(
                                errorMessageTokenExceedsAllowance(source.symbol)
                            );
                        });

                        if (!isSourceNetworkToken) {
                            it('should revert when attempting to trade permitted', async () => {
                                await expect(
                                    tradePermitted(testAmount2, { approvedAmount: testAmount })
                                ).to.be.revertedWith('ERC20Permit: invalid signature');
                            });
                        }
                    });
                }
            });

            // perform permitted trades suite over a fixed input
            testPermittedTrades(source, target, toWei(BigNumber.from(100_000)));
        };

        const testTrades = (source: PoolSpec, target: PoolSpec, amount: BigNumber) => {
            const isSourceETH = source.symbol === ETH;

            context(`trade ${amount} tokens from ${specToString(source)} to ${specToString(target)}`, () => {
                const TRADES_COUNT = 2;

                const test = async () => {
                    if (!isSourceETH) {
                        const reserveToken = await Contracts.TestERC20Token.attach(sourceToken.address);
                        await reserveToken.connect(trader).approve(network.address, amount);
                    }

                    await verifyTrade(trader, ZERO_ADDRESS, amount, trade);
                };

                prepareEach(async () => {
                    await setup(source, target);

                    if (!isSourceETH) {
                        const reserveToken = await Contracts.TestERC20Token.attach(sourceToken.address);
                        await reserveToken.transfer(trader.address, amount.mul(BigNumber.from(TRADES_COUNT)));
                    }
                });

                it('should complete multiple trades', async () => {
                    for (let i = 0; i < TRADES_COUNT; i++) {
                        await test();
                    }
                });
            });
        };

        const testPermittedTrades = (source: PoolSpec, target: PoolSpec, amount: BigNumber) => {
            const isSourceETH = source.symbol === ETH;
            const isSourceNetworkToken = source.symbol === BNT;

            context(`trade permitted ${amount} tokens from ${specToString(source)} to ${specToString(target)}`, () => {
                const test = async () => verifyTrade(trader, ZERO_ADDRESS, amount, tradePermitted);

                prepareEach(async () => {
                    await setup(source, target);

                    if (!isSourceETH) {
                        const reserveToken = await Contracts.TestERC20Token.attach(sourceToken.address);
                        await reserveToken.transfer(trader.address, amount);
                    }
                });

                if (isSourceNetworkToken || isSourceETH) {
                    it('should revert when attempting to trade', async () => {
                        await expect(tradePermitted(amount)).to.be.revertedWith('PermitUnsupported');
                    });

                    return;
                }

                it('should complete a trade', async () => {
                    await test();
                });
            });
        };

        for (const [sourceSymbol, targetSymbol] of [
            [TKN, BNT],
            [TKN, ETH],
            [`${TKN}1`, `${TKN}2`],
            [BNT, ETH],
            [BNT, TKN],
            [ETH, BNT],
            [ETH, TKN]
        ]) {
            // perform a basic/sanity suite over a fixed input
            testTradesBasic(
                {
                    symbol: sourceSymbol,
                    balance: toWei(BigNumber.from(1_000_000)),
                    initialRate: INITIAL_RATE
                },
                {
                    symbol: targetSymbol,
                    balance: toWei(BigNumber.from(5_000_000)),
                    initialRate: INITIAL_RATE
                }
            );

            for (const sourceBalance of [toWei(BigNumber.from(1_000_000)), toWei(BigNumber.from(50_000_000))]) {
                for (const targetBalance of [toWei(BigNumber.from(1_000_000)), toWei(BigNumber.from(50_000_000))]) {
                    for (const amount of [BigNumber.from(10_000), toWei(BigNumber.from(500_000))]) {
                        const TRADING_FEES = [0, 50_000];
                        for (const tradingFeePPM of TRADING_FEES) {
                            const isSourceNetworkToken = sourceSymbol === BNT;
                            const isTargetNetworkToken = targetSymbol === BNT;

                            // if either the source or the target token is the network token - only test fee in one of
                            // the directions
                            if (isSourceNetworkToken || isTargetNetworkToken) {
                                testTrades(
                                    {
                                        symbol: sourceSymbol,
                                        balance: sourceBalance,
                                        tradingFeePPM: isSourceNetworkToken ? undefined : tradingFeePPM,
                                        initialRate: INITIAL_RATE
                                    },
                                    {
                                        symbol: targetSymbol,
                                        balance: targetBalance,
                                        tradingFeePPM: isTargetNetworkToken ? undefined : tradingFeePPM,
                                        initialRate: INITIAL_RATE
                                    },
                                    amount
                                );
                            } else {
                                for (const tradingFeePPM2 of TRADING_FEES) {
                                    testTrades(
                                        {
                                            symbol: sourceSymbol,
                                            balance: sourceBalance,
                                            tradingFeePPM,
                                            initialRate: INITIAL_RATE
                                        },
                                        {
                                            symbol: targetSymbol,
                                            balance: targetBalance,
                                            tradingFeePPM: tradingFeePPM2,
                                            initialRate: INITIAL_RATE
                                        },
                                        amount
                                    );
                                }
                            }
                        }
                    }
                }
            }
        }
    });
<<<<<<< HEAD
});

describe('BancorNetwork Flow', () => {
    type ERC20Token = TestERC20Burnable | NetworkToken | PoolToken;

    interface User {
        id: string;
        tknBalance: string;
        bntBalance: string;
    }

    interface Pool {
        tknProvider: string;
        tknBalance: string;
        bntBalance: string;
        bntMintLimit: string;
    }

    interface State {
        tknBalances: any;
        bntBalances: any;
        bntknBalances: any;
        bnbntBalances: any;
        bntStakedBalance: string;
        tknStakedBalance: string;
        tknTradingLiquidity: string;
        bntTradingLiquidity: string;
    }

    interface Operation {
        type: string;
        userId: string;
        amount: string;
        elapsed: number;
        expected: State;
    }

    interface Flow {
        tradingFee: string;
        withdrawalFee: string;
        epwBalance: string;
        tknDecimals: number;
        users: User[];
        pool: Pool;
        operations: Operation[];
    }

    const tests = (numOfTests: number = Number.MAX_SAFE_INTEGER) => {
        const flow: Flow = JSON.parse(
            fs.readFileSync(path.join('test', 'data', 'BancorNetworkFlowTest.json'), { encoding: 'utf8' })
        );

        flow.operations.unshift({
            type: 'depositTKN',
            userId: flow.pool.tknProvider,
            elapsed: 0,
            amount: flow.pool.tknBalance,
            expected: {
                tknBalances: flow.users.reduce(
                    (tknBalances, user) => ({ ...tknBalances, [user.id]: user.tknBalance }),
                    {
                        vault: flow.pool.tknBalance,
                        wallet: flow.epwBalance
                    }
                ),
                bntBalances: flow.users.reduce(
                    (bntBalances, user) => ({ ...bntBalances, [user.id]: user.bntBalance }),
                    {
                        vault: flow.pool.bntBalance
                    }
                ),
                bntknBalances: flow.users.reduce((tknBalances, user) => ({ ...tknBalances, [user.id]: '0' }), {}),
                bnbntBalances: flow.users.reduce((tknBalances, user) => ({ ...tknBalances, [user.id]: '0' }), {
                    protocol: flow.pool.bntBalance
                }),
                bntStakedBalance: flow.pool.bntBalance,
                tknStakedBalance: flow.pool.tknBalance,
                tknTradingLiquidity: flow.pool.tknBalance,
                bntTradingLiquidity: flow.pool.bntBalance
            }
        });

        flow.operations[0].expected.tknBalances[flow.pool.tknProvider] = new Decimal(
            flow.operations[0].expected.tknBalances[flow.pool.tknProvider]
        )
            .sub(flow.pool.tknBalance)
            .toFixed();
        flow.operations[0].expected.bntknBalances[flow.pool.tknProvider] = flow.pool.tknBalance;

        let network: TestBancorNetwork;
        let networkToken: NetworkToken;
        let networkSettings: NetworkSettings;
        let networkTokenPool: TestNetworkTokenPool;
        let networkTokenGovernance: TokenGovernance;
        let pendingWithdrawals: PendingWithdrawals;
        let poolCollection: TestPoolCollection;
        let vault: BancorVault;
        let wallet: TokenHolder;
        let baseToken: TestERC20Burnable;
        let basePoolToken: PoolToken;
        let networkPoolToken: PoolToken;
        let govToken: GovToken;
        let tknDecimals: number;
        let bntDecimals: number;
        let bntknDecimals: number;
        let bnbntDecimals: number;

        let users: { [id: string]: SignerWithAddress } = {};

        let timestamp = 0;

        const timeIncrease = async (delta: number) => {
            timestamp += delta;
            await network.setTime(timestamp);
        };

        const decimalToInteger = (value: string, decimals: number) => {
            return BigNumber.from(new Decimal(`${value}e+${decimals}`).toFixed());
        };

        const integerToDecimal = (value: BigNumber, decimals: number) => {
            return new Decimal(`${value}e-${decimals}`).toFixed();
        };

        const percentageToPPM = (percentage: string) => {
            return decimalToInteger(percentage.replace('%', ''), 4);
        };

        const toWei = async (userId: string, amount: string, decimals: number, token: ERC20Token) => {
            if (amount.endsWith('%')) {
                const balance = await token.balanceOf(users[userId].address);
                return balance.mul(percentageToPPM(amount)).div(PPM_RESOLUTION);
            }
            return decimalToInteger(amount, decimals);
        };

        const depositTKN = async (userId: string, amount: string) => {
            const wei = await toWei(userId, amount, tknDecimals, baseToken);
            await network.connect(users[userId]).deposit(baseToken.address, wei);
        };

        const depositBNT = async (userId: string, amount: string) => {
            const wei = await toWei(userId, amount, bntDecimals, networkToken);
            await network.connect(users[userId]).deposit(networkToken.address, wei);
        };

        const withdrawTKN = async (userId: string, amount: string) => {
            const wei = await toWei(userId, amount, bntknDecimals, basePoolToken);
            await pendingWithdrawals.connect(users[userId]).initWithdrawal(basePoolToken.address, wei);
            const ids = await pendingWithdrawals.withdrawalRequestIds(users[userId].address);
            await network.connect(users[userId]).withdraw(ids[0]);
        };

        const withdrawBNT = async (userId: string, amount: string) => {
            const wei = await toWei(userId, amount, bnbntDecimals, networkPoolToken);
            await pendingWithdrawals.connect(users[userId]).initWithdrawal(networkPoolToken.address, wei);
            const ids = await pendingWithdrawals.withdrawalRequestIds(users[userId].address);
            await network.connect(users[userId]).withdraw(ids[0]);
        };

        const tradeTKN = async (userId: string, amount: string) => {
            const wei = await toWei(userId, amount, tknDecimals, baseToken);
            await network
                .connect(users[userId])
                .trade(baseToken.address, networkToken.address, wei, 1, timestamp, users[userId].address);
        };

        const tradeBNT = async (userId: string, amount: string) => {
            const wei = await toWei(userId, amount, bntDecimals, networkToken);
            await network
                .connect(users[userId])
                .trade(networkToken.address, baseToken.address, wei, 1, timestamp, users[userId].address);
        };

        const verifyState = async (expected: State) => {
            const actual: State = {
                tknBalances: {},
                bntBalances: {},
                bntknBalances: {},
                bnbntBalances: {},
                bntStakedBalance: '',
                tknStakedBalance: '',
                tknTradingLiquidity: '',
                bntTradingLiquidity: ''
            };

            const poolData = await poolCollection.poolData(baseToken.address);

            for (const userId in users) {
                actual.tknBalances[userId] = integerToDecimal(
                    await baseToken.balanceOf(users[userId].address),
                    tknDecimals
                );
                actual.bntBalances[userId] = integerToDecimal(
                    await networkToken.balanceOf(users[userId].address),
                    bntDecimals
                );
                actual.bntknBalances[userId] = integerToDecimal(
                    await basePoolToken.balanceOf(users[userId].address),
                    bntknDecimals
                );
                actual.bnbntBalances[userId] = integerToDecimal(
                    await networkPoolToken.balanceOf(users[userId].address),
                    bnbntDecimals
                );
            }

            actual.tknBalances['vault'] = integerToDecimal(await baseToken.balanceOf(vault.address), tknDecimals);
            actual.tknBalances['wallet'] = integerToDecimal(await baseToken.balanceOf(wallet.address), tknDecimals);
            actual.bntBalances['vault'] = integerToDecimal(await networkToken.balanceOf(vault.address), bntDecimals);
            actual.bnbntBalances['protocol'] = integerToDecimal(
                await networkPoolToken.balanceOf(networkTokenPool.address),
                bnbntDecimals
            );

            actual.bntStakedBalance = integerToDecimal(await networkTokenPool.stakedBalance(), bntDecimals);
            actual.tknStakedBalance = integerToDecimal(poolData.liquidity.stakedBalance, tknDecimals);
            actual.tknTradingLiquidity = integerToDecimal(poolData.liquidity.baseTokenTradingLiquidity, tknDecimals);
            actual.bntTradingLiquidity = integerToDecimal(poolData.liquidity.networkTokenTradingLiquidity, bntDecimals);

            expect(actual).to.deep.equal(expected);
        };

        prepare(async () => {
            const signers = await ethers.getSigners();

            baseToken = await Contracts.TestERC20Burnable.deploy('TKN', 'TKN', MAX_UINT256);
            ({
                network,
                networkToken,
                networkSettings,
                networkTokenPool,
                networkPoolToken,
                networkTokenGovernance,
                govToken,
                pendingWithdrawals,
                poolCollection,
                vault
            } = await createSystem());
            basePoolToken = await createPool(baseToken, network, networkSettings, poolCollection);
            await networkTokenGovernance.mint(
                signers[0].address,
                MAX_UINT256.sub(await networkToken.balanceOf(signers[0].address))
            );
            wallet = await createTokenHolder();

            tknDecimals = flow.tknDecimals;
            bntDecimals = await networkToken.decimals();
            bntknDecimals = await basePoolToken.decimals();
            bnbntDecimals = await networkPoolToken.decimals();
            await baseToken.updateDecimals(tknDecimals);

            const tknInitialBalance = decimalToInteger(flow.pool.tknBalance, tknDecimals);
            const bntInitialBalance = decimalToInteger(flow.pool.bntBalance, bntDecimals);

            await networkSettings.setWithdrawalFeePPM(percentageToPPM(flow.withdrawalFee));
            await networkSettings.setPoolMintingLimit(
                baseToken.address,
                decimalToInteger(flow.pool.bntMintLimit, bntDecimals)
            );
            await networkSettings.setAverageRateMaxDeviationPPM(PPM_RESOLUTION);
            await networkSettings.setMinLiquidityForTrading(bntInitialBalance);

            await pendingWithdrawals.setLockDuration(0);

            await poolCollection.setTradingFeePPM(baseToken.address, percentageToPPM(flow.tradingFee));
            await poolCollection.setDepositLimit(baseToken.address, MAX_UINT256);
            await poolCollection.setInitialRate(baseToken.address, { n: bntInitialBalance, d: tknInitialBalance });

            await wallet.transferOwnership(network.address);
            await network.setExternalProtectionWallet(wallet.address);
            await baseToken.transfer(wallet.address, decimalToInteger(flow.epwBalance, tknDecimals));

            for (let i = 0; i < flow.users.length; i++) {
                const user = flow.users[i];
                expect(user.id in users).to.equal(false, `user id '${user.id}' is not unique`);
                users[user.id] = signers[1 + i];
                await govToken.connect(users[user.id]).approve(network.address, MAX_UINT256);
                await baseToken.connect(users[user.id]).approve(network.address, MAX_UINT256);
                await networkToken.connect(users[user.id]).approve(network.address, MAX_UINT256);
                await basePoolToken.connect(users[user.id]).approve(pendingWithdrawals.address, MAX_UINT256);
                await networkPoolToken.connect(users[user.id]).approve(pendingWithdrawals.address, MAX_UINT256);
                await baseToken.transfer(users[user.id].address, decimalToInteger(user.tknBalance, tknDecimals));
                await networkToken.transfer(users[user.id].address, decimalToInteger(user.bntBalance, bntDecimals));
            }

            await baseToken.burn(await baseToken.balanceOf(signers[0].address));
            await networkTokenGovernance.burn(await networkToken.balanceOf(signers[0].address));
        });

        for (const operation of flow.operations.slice(0, numOfTests)) {
            it(JSON.stringify(operation), async () => {
                await timeIncrease(operation.elapsed);
                switch (operation.type) {
                    case 'depositTKN':
                        await depositTKN(operation.userId, operation.amount);
                        break;
                    case 'depositBNT':
                        await depositBNT(operation.userId, operation.amount);
                        break;
                    case 'withdrawTKN':
                        await withdrawTKN(operation.userId, operation.amount);
                        break;
                    case 'withdrawBNT':
                        await withdrawBNT(operation.userId, operation.amount);
                        break;
                    case 'tradeTKN':
                        await tradeTKN(operation.userId, operation.amount);
                        break;
                    case 'tradeBNT':
                        await tradeBNT(operation.userId, operation.amount);
                        break;
                }
                await verifyState(operation.expected);
            });
        }
    };

    describe('quick tests', () => {
        tests(100);
    });

    describe('@stress tests', () => {
        tests();
=======

    describe('flash-loans', () => {
        let network: TestBancorNetwork;
        let networkSettings: NetworkSettings;
        let networkToken: NetworkToken;
        let networkTokenPool: TestNetworkTokenPool;
        let poolCollection: TestPoolCollection;
        let bancorVault: BancorVault;
        let recipient: TestFlashLoanRecipient;
        let token: TokenWithAddress;

        const amount = toWei(BigNumber.from(123456));

        const MIN_LIQUIDITY_FOR_TRADING = toWei(BigNumber.from(100_000));
        const ZERO_BYTES = '0x';
        const ZERO_BYTES32 = formatBytes32String('');

        prepareEach(async () => {
            ({ network, networkSettings, networkToken, networkTokenPool, poolCollection, bancorVault } =
                await createSystem());

            await networkSettings.setMinLiquidityForTrading(MIN_LIQUIDITY_FOR_TRADING);
            await networkSettings.setPoolMintingLimit(networkToken.address, MAX_UINT256);

            recipient = await Contracts.TestFlashLoanRecipient.deploy(network.address);
        });

        describe('basic tests', () => {
            prepareEach(async () => {
                ({ token } = await setupSimplePool(
                    {
                        symbol: TKN,
                        balance: amount,
                        initialRate: INITIAL_RATE
                    },
                    deployer,
                    network,
                    networkSettings,
                    poolCollection
                ));
            });

            it('should revert when attempting to request a flash-loan of an invalid token', async () => {
                await expect(network.flashLoan(ZERO_ADDRESS, amount, recipient.address, ZERO_BYTES)).to.be.revertedWith(
                    'InvalidAddress'
                );
            });

            it('should revert when attempting to request a flash-loan of a non-whitelisted token', async () => {
                const reserveToken = await createTokenBySymbol(TKN);
                await expect(
                    network.flashLoan(reserveToken.address, amount, recipient.address, ZERO_BYTES)
                ).to.be.revertedWith('NotWhitelisted');
            });

            it('should revert when attempting to request a flash-loan of an invalid amount', async () => {
                await expect(
                    network.flashLoan(token.address, BigNumber.from(0), recipient.address, ZERO_BYTES)
                ).to.be.revertedWith('ZeroValue');
            });

            it('should revert when attempting to request a flash-loan for an invalid recipient', async () => {
                await expect(network.flashLoan(token.address, amount, ZERO_ADDRESS, ZERO_BYTES)).to.be.revertedWith(
                    'InvalidAddress'
                );
            });

            context('reentering', () => {
                prepareEach(async () => {
                    await recipient.setReenter(true);
                });

                it('should revert when attempting to request a flash-loan', async () => {
                    await expect(
                        network.flashLoan(token.address, amount, recipient.address, ZERO_BYTES)
                    ).to.be.revertedWith('ReentrancyGuard: reentrant call');
                });
            });

            it('should revert when attempting to request a flash-loan of more than the pool has', async () => {
                await expect(
                    network.flashLoan(token.address, amount.add(1), recipient.address, ZERO_BYTES)
                ).to.be.revertedWith('ERC20: transfer amount exceeds balance');
            });
        });

        const testFlashLoan = async (symbol: string, flashLoanFeePPM: BigNumber) => {
            const feeAmount = amount.mul(flashLoanFeePPM).div(PPM_RESOLUTION);

            prepareEach(async () => {
                if (symbol === BNT) {
                    token = networkToken;

                    const reserveToken = await createTokenBySymbol(TKN);

                    await networkSettings.setPoolMintingLimit(reserveToken.address, MAX_UINT256);
                    await network.requestLiquidityT(ZERO_BYTES32, reserveToken.address, amount);

                    await depositToPool(deployer, networkToken, amount, network);
                } else {
                    ({ token } = await setupSimplePool(
                        {
                            symbol,
                            balance: amount,
                            initialRate: INITIAL_RATE
                        },
                        deployer,
                        network,
                        networkSettings,
                        poolCollection
                    ));
                }

                await networkSettings.setFlashLoanFeePPM(flashLoanFeePPM);

                await transfer(deployer, token, recipient.address, feeAmount);
                await recipient.snapshot(token.address);
            });

            const test = async () => {
                const prevVaultBalance = await getBalance(token, bancorVault.address);
                const prevNetworkBalance = await getBalance(token, network.address);

                let prevStakedBalance;
                if (symbol === BNT) {
                    prevStakedBalance = await networkTokenPool.stakedBalance();
                } else {
                    prevStakedBalance = (await poolCollection.poolLiquidity(token.address)).stakedBalance;
                }

                const data = '0x1234';
                const contextId = solidityKeccak256(
                    ['address', 'uint32', 'address', 'uint256', 'address', 'bytes'],
                    [deployer.address, await network.currentTime(), token.address, amount, recipient.address, data]
                );

                const res = network.flashLoan(token.address, amount, recipient.address, data);

                await expect(res)
                    .to.emit(network, 'FlashLoanCompleted')
                    .withArgs(contextId, token.address, deployer.address, amount);

                await expect(res)
                    .to.emit(network, 'FeesCollected')
                    .withArgs(
                        contextId,
                        token.address,
                        FeeTypes.FlashLoan,
                        feeAmount,
                        prevStakedBalance.add(feeAmount)
                    );

                const callbackData = await recipient.callbackData();
                expect(callbackData.sender).to.equal(deployer.address);
                expect(callbackData.token).to.equal(token.address);
                expect(callbackData.amount).to.equal(amount);
                expect(callbackData.feeAmount).to.equal(feeAmount);
                expect(callbackData.data).to.equal(data);
                expect(callbackData.receivedAmount).to.equal(amount);

                expect(await getBalance(token, bancorVault.address)).to.be.gte(prevVaultBalance.add(feeAmount));
                expect(await getBalance(token, network.address)).to.equal(prevNetworkBalance);
            };

            context('not repaying the original amount', () => {
                prepareEach(async () => {
                    await recipient.setAmountToReturn(amount.sub(1));
                });

                it('should revert when attempting to request a flash-loan', async () => {
                    await expect(
                        network.flashLoan(token.address, amount, recipient.address, ZERO_BYTES)
                    ).to.be.revertedWith('InsufficientFlashLoanReturn');
                });
            });

            if (flashLoanFeePPM.gt(0)) {
                context('not repaying the fee', () => {
                    prepareEach(async () => {
                        await recipient.setAmountToReturn(amount);
                    });

                    it('should revert when attempting to request a flash-loan', async () => {
                        await expect(
                            network.flashLoan(token.address, amount, recipient.address, ZERO_BYTES)
                        ).to.be.revertedWith('InsufficientFlashLoanReturn');
                    });
                });
            }

            context('repaying more than required', () => {
                prepareEach(async () => {
                    const extraReturn = toWei(BigNumber.from(12345));

                    await transfer(deployer, token, recipient.address, extraReturn);
                    await recipient.snapshot(token.address);

                    await recipient.setAmountToReturn(amount.add(feeAmount).add(extraReturn));
                });

                it('should succeed requesting a flash-loan', async () => {
                    await test();
                });
            });

            context('returning just about right', () => {
                prepareEach(async () => {
                    await recipient.setAmountToReturn(amount.add(feeAmount));
                });

                it('should succeed requesting a flash-loan', async () => {
                    await test();
                });
            });
        };

        for (const symbol of [BNT, ETH, TKN]) {
            for (const flashLoanFeePPM of [0, 10_000, 100_000]) {
                context(`${symbol} with fee=${feeToString(flashLoanFeePPM)}`, () => {
                    testFlashLoan(symbol, BigNumber.from(flashLoanFeePPM));
                });
            }
        }
>>>>>>> d06c2c41
    });
});<|MERGE_RESOLUTION|>--- conflicted
+++ resolved
@@ -19,10 +19,6 @@
 import { expectRole, roles } from '../helpers/AccessControl';
 import { FeeTypes, MAX_UINT256, NATIVE_TOKEN_ADDRESS, PPM_RESOLUTION, ZERO_ADDRESS } from '../helpers/Constants';
 import { BNT, ETH, TKN } from '../helpers/Constants';
-<<<<<<< HEAD
-import { createPool, createPoolCollection, createSystem, createTokenHolder } from '../helpers/Factory';
-import { prepare, prepareEach } from '../helpers/Fixture';
-=======
 import {
     createPool,
     createPoolCollection,
@@ -32,8 +28,7 @@
     setupSimplePool,
     PoolSpec
 } from '../helpers/Factory';
-import { prepareEach } from '../helpers/Fixture';
->>>>>>> d06c2c41
+import { prepare, prepareEach } from '../helpers/Fixture';
 import { permitSignature } from '../helpers/Permit';
 import { shouldHaveGap } from '../helpers/Proxy';
 import { latest } from '../helpers/Time';
@@ -2872,7 +2867,230 @@
             }
         }
     });
-<<<<<<< HEAD
+
+    describe('flash-loans', () => {
+        let network: TestBancorNetwork;
+        let networkSettings: NetworkSettings;
+        let networkToken: NetworkToken;
+        let networkTokenPool: TestNetworkTokenPool;
+        let poolCollection: TestPoolCollection;
+        let bancorVault: BancorVault;
+        let recipient: TestFlashLoanRecipient;
+        let token: TokenWithAddress;
+
+        const amount = toWei(BigNumber.from(123456));
+
+        const MIN_LIQUIDITY_FOR_TRADING = toWei(BigNumber.from(100_000));
+        const ZERO_BYTES = '0x';
+        const ZERO_BYTES32 = formatBytes32String('');
+
+        prepareEach(async () => {
+            ({ network, networkSettings, networkToken, networkTokenPool, poolCollection, bancorVault } =
+                await createSystem());
+
+            await networkSettings.setMinLiquidityForTrading(MIN_LIQUIDITY_FOR_TRADING);
+            await networkSettings.setPoolMintingLimit(networkToken.address, MAX_UINT256);
+
+            recipient = await Contracts.TestFlashLoanRecipient.deploy(network.address);
+        });
+
+        describe('basic tests', () => {
+            prepareEach(async () => {
+                ({ token } = await setupSimplePool(
+                    {
+                        symbol: TKN,
+                        balance: amount,
+                        initialRate: INITIAL_RATE
+                    },
+                    deployer,
+                    network,
+                    networkSettings,
+                    poolCollection
+                ));
+            });
+
+            it('should revert when attempting to request a flash-loan of an invalid token', async () => {
+                await expect(network.flashLoan(ZERO_ADDRESS, amount, recipient.address, ZERO_BYTES)).to.be.revertedWith(
+                    'InvalidAddress'
+                );
+            });
+
+            it('should revert when attempting to request a flash-loan of a non-whitelisted token', async () => {
+                const reserveToken = await createTokenBySymbol(TKN);
+                await expect(
+                    network.flashLoan(reserveToken.address, amount, recipient.address, ZERO_BYTES)
+                ).to.be.revertedWith('NotWhitelisted');
+            });
+
+            it('should revert when attempting to request a flash-loan of an invalid amount', async () => {
+                await expect(
+                    network.flashLoan(token.address, BigNumber.from(0), recipient.address, ZERO_BYTES)
+                ).to.be.revertedWith('ZeroValue');
+            });
+
+            it('should revert when attempting to request a flash-loan for an invalid recipient', async () => {
+                await expect(network.flashLoan(token.address, amount, ZERO_ADDRESS, ZERO_BYTES)).to.be.revertedWith(
+                    'InvalidAddress'
+                );
+            });
+
+            context('reentering', () => {
+                prepareEach(async () => {
+                    await recipient.setReenter(true);
+                });
+
+                it('should revert when attempting to request a flash-loan', async () => {
+                    await expect(
+                        network.flashLoan(token.address, amount, recipient.address, ZERO_BYTES)
+                    ).to.be.revertedWith('ReentrancyGuard: reentrant call');
+                });
+            });
+
+            it('should revert when attempting to request a flash-loan of more than the pool has', async () => {
+                await expect(
+                    network.flashLoan(token.address, amount.add(1), recipient.address, ZERO_BYTES)
+                ).to.be.revertedWith('ERC20: transfer amount exceeds balance');
+            });
+        });
+
+        const testFlashLoan = async (symbol: string, flashLoanFeePPM: BigNumber) => {
+            const feeAmount = amount.mul(flashLoanFeePPM).div(PPM_RESOLUTION);
+
+            prepareEach(async () => {
+                if (symbol === BNT) {
+                    token = networkToken;
+
+                    const reserveToken = await createTokenBySymbol(TKN);
+
+                    await networkSettings.setPoolMintingLimit(reserveToken.address, MAX_UINT256);
+                    await network.requestLiquidityT(ZERO_BYTES32, reserveToken.address, amount);
+
+                    await depositToPool(deployer, networkToken, amount, network);
+                } else {
+                    ({ token } = await setupSimplePool(
+                        {
+                            symbol,
+                            balance: amount,
+                            initialRate: INITIAL_RATE
+                        },
+                        deployer,
+                        network,
+                        networkSettings,
+                        poolCollection
+                    ));
+                }
+
+                await networkSettings.setFlashLoanFeePPM(flashLoanFeePPM);
+
+                await transfer(deployer, token, recipient.address, feeAmount);
+                await recipient.snapshot(token.address);
+            });
+
+            const test = async () => {
+                const prevVaultBalance = await getBalance(token, bancorVault.address);
+                const prevNetworkBalance = await getBalance(token, network.address);
+
+                let prevStakedBalance;
+                if (symbol === BNT) {
+                    prevStakedBalance = await networkTokenPool.stakedBalance();
+                } else {
+                    prevStakedBalance = (await poolCollection.poolLiquidity(token.address)).stakedBalance;
+                }
+
+                const data = '0x1234';
+                const contextId = solidityKeccak256(
+                    ['address', 'uint32', 'address', 'uint256', 'address', 'bytes'],
+                    [deployer.address, await network.currentTime(), token.address, amount, recipient.address, data]
+                );
+
+                const res = network.flashLoan(token.address, amount, recipient.address, data);
+
+                await expect(res)
+                    .to.emit(network, 'FlashLoanCompleted')
+                    .withArgs(contextId, token.address, deployer.address, amount);
+
+                await expect(res)
+                    .to.emit(network, 'FeesCollected')
+                    .withArgs(
+                        contextId,
+                        token.address,
+                        FeeTypes.FlashLoan,
+                        feeAmount,
+                        prevStakedBalance.add(feeAmount)
+                    );
+
+                const callbackData = await recipient.callbackData();
+                expect(callbackData.sender).to.equal(deployer.address);
+                expect(callbackData.token).to.equal(token.address);
+                expect(callbackData.amount).to.equal(amount);
+                expect(callbackData.feeAmount).to.equal(feeAmount);
+                expect(callbackData.data).to.equal(data);
+                expect(callbackData.receivedAmount).to.equal(amount);
+
+                expect(await getBalance(token, bancorVault.address)).to.be.gte(prevVaultBalance.add(feeAmount));
+                expect(await getBalance(token, network.address)).to.equal(prevNetworkBalance);
+            };
+
+            context('not repaying the original amount', () => {
+                prepareEach(async () => {
+                    await recipient.setAmountToReturn(amount.sub(1));
+                });
+
+                it('should revert when attempting to request a flash-loan', async () => {
+                    await expect(
+                        network.flashLoan(token.address, amount, recipient.address, ZERO_BYTES)
+                    ).to.be.revertedWith('InsufficientFlashLoanReturn');
+                });
+            });
+
+            if (flashLoanFeePPM.gt(0)) {
+                context('not repaying the fee', () => {
+                    prepareEach(async () => {
+                        await recipient.setAmountToReturn(amount);
+                    });
+
+                    it('should revert when attempting to request a flash-loan', async () => {
+                        await expect(
+                            network.flashLoan(token.address, amount, recipient.address, ZERO_BYTES)
+                        ).to.be.revertedWith('InsufficientFlashLoanReturn');
+                    });
+                });
+            }
+
+            context('repaying more than required', () => {
+                prepareEach(async () => {
+                    const extraReturn = toWei(BigNumber.from(12345));
+
+                    await transfer(deployer, token, recipient.address, extraReturn);
+                    await recipient.snapshot(token.address);
+
+                    await recipient.setAmountToReturn(amount.add(feeAmount).add(extraReturn));
+                });
+
+                it('should succeed requesting a flash-loan', async () => {
+                    await test();
+                });
+            });
+
+            context('returning just about right', () => {
+                prepareEach(async () => {
+                    await recipient.setAmountToReturn(amount.add(feeAmount));
+                });
+
+                it('should succeed requesting a flash-loan', async () => {
+                    await test();
+                });
+            });
+        };
+
+        for (const symbol of [BNT, ETH, TKN]) {
+            for (const flashLoanFeePPM of [0, 10_000, 100_000]) {
+                context(`${symbol} with fee=${feeToString(flashLoanFeePPM)}`, () => {
+                    testFlashLoan(symbol, BigNumber.from(flashLoanFeePPM));
+                });
+            }
+        }
+    });
 });
 
 describe('BancorNetwork Flow', () => {
@@ -2969,8 +3187,8 @@
         let networkTokenGovernance: TokenGovernance;
         let pendingWithdrawals: PendingWithdrawals;
         let poolCollection: TestPoolCollection;
-        let vault: BancorVault;
-        let wallet: TokenHolder;
+        let bancorVault: BancorVault;
+        let externalWallet: TokenHolder;
         let baseToken: TestERC20Burnable;
         let basePoolToken: PoolToken;
         let networkPoolToken: PoolToken;
@@ -3080,9 +3298,9 @@
                 );
             }
 
-            actual.tknBalances['vault'] = integerToDecimal(await baseToken.balanceOf(vault.address), tknDecimals);
-            actual.tknBalances['wallet'] = integerToDecimal(await baseToken.balanceOf(wallet.address), tknDecimals);
-            actual.bntBalances['vault'] = integerToDecimal(await networkToken.balanceOf(vault.address), bntDecimals);
+            actual.tknBalances['vault'] = integerToDecimal(await baseToken.balanceOf(bancorVault.address), tknDecimals);
+            actual.tknBalances['wallet'] = integerToDecimal(await baseToken.balanceOf(externalWallet.address), tknDecimals);
+            actual.bntBalances['vault'] = integerToDecimal(await networkToken.balanceOf(bancorVault.address), bntDecimals);
             actual.bnbntBalances['protocol'] = integerToDecimal(
                 await networkPoolToken.balanceOf(networkTokenPool.address),
                 bnbntDecimals
@@ -3110,14 +3328,14 @@
                 govToken,
                 pendingWithdrawals,
                 poolCollection,
-                vault
+                bancorVault
             } = await createSystem());
             basePoolToken = await createPool(baseToken, network, networkSettings, poolCollection);
             await networkTokenGovernance.mint(
                 signers[0].address,
                 MAX_UINT256.sub(await networkToken.balanceOf(signers[0].address))
             );
-            wallet = await createTokenHolder();
+            externalWallet = await createTokenHolder();
 
             tknDecimals = flow.tknDecimals;
             bntDecimals = await networkToken.decimals();
@@ -3142,9 +3360,9 @@
             await poolCollection.setDepositLimit(baseToken.address, MAX_UINT256);
             await poolCollection.setInitialRate(baseToken.address, { n: bntInitialBalance, d: tknInitialBalance });
 
-            await wallet.transferOwnership(network.address);
-            await network.setExternalProtectionWallet(wallet.address);
-            await baseToken.transfer(wallet.address, decimalToInteger(flow.epwBalance, tknDecimals));
+            await externalWallet.transferOwnership(network.address);
+            await network.setExternalProtectionWallet(externalWallet.address);
+            await baseToken.transfer(externalWallet.address, decimalToInteger(flow.epwBalance, tknDecimals));
 
             for (let i = 0; i < flow.users.length; i++) {
                 const user = flow.users[i];
@@ -3197,230 +3415,5 @@
 
     describe('@stress tests', () => {
         tests();
-=======
-
-    describe('flash-loans', () => {
-        let network: TestBancorNetwork;
-        let networkSettings: NetworkSettings;
-        let networkToken: NetworkToken;
-        let networkTokenPool: TestNetworkTokenPool;
-        let poolCollection: TestPoolCollection;
-        let bancorVault: BancorVault;
-        let recipient: TestFlashLoanRecipient;
-        let token: TokenWithAddress;
-
-        const amount = toWei(BigNumber.from(123456));
-
-        const MIN_LIQUIDITY_FOR_TRADING = toWei(BigNumber.from(100_000));
-        const ZERO_BYTES = '0x';
-        const ZERO_BYTES32 = formatBytes32String('');
-
-        prepareEach(async () => {
-            ({ network, networkSettings, networkToken, networkTokenPool, poolCollection, bancorVault } =
-                await createSystem());
-
-            await networkSettings.setMinLiquidityForTrading(MIN_LIQUIDITY_FOR_TRADING);
-            await networkSettings.setPoolMintingLimit(networkToken.address, MAX_UINT256);
-
-            recipient = await Contracts.TestFlashLoanRecipient.deploy(network.address);
-        });
-
-        describe('basic tests', () => {
-            prepareEach(async () => {
-                ({ token } = await setupSimplePool(
-                    {
-                        symbol: TKN,
-                        balance: amount,
-                        initialRate: INITIAL_RATE
-                    },
-                    deployer,
-                    network,
-                    networkSettings,
-                    poolCollection
-                ));
-            });
-
-            it('should revert when attempting to request a flash-loan of an invalid token', async () => {
-                await expect(network.flashLoan(ZERO_ADDRESS, amount, recipient.address, ZERO_BYTES)).to.be.revertedWith(
-                    'InvalidAddress'
-                );
-            });
-
-            it('should revert when attempting to request a flash-loan of a non-whitelisted token', async () => {
-                const reserveToken = await createTokenBySymbol(TKN);
-                await expect(
-                    network.flashLoan(reserveToken.address, amount, recipient.address, ZERO_BYTES)
-                ).to.be.revertedWith('NotWhitelisted');
-            });
-
-            it('should revert when attempting to request a flash-loan of an invalid amount', async () => {
-                await expect(
-                    network.flashLoan(token.address, BigNumber.from(0), recipient.address, ZERO_BYTES)
-                ).to.be.revertedWith('ZeroValue');
-            });
-
-            it('should revert when attempting to request a flash-loan for an invalid recipient', async () => {
-                await expect(network.flashLoan(token.address, amount, ZERO_ADDRESS, ZERO_BYTES)).to.be.revertedWith(
-                    'InvalidAddress'
-                );
-            });
-
-            context('reentering', () => {
-                prepareEach(async () => {
-                    await recipient.setReenter(true);
-                });
-
-                it('should revert when attempting to request a flash-loan', async () => {
-                    await expect(
-                        network.flashLoan(token.address, amount, recipient.address, ZERO_BYTES)
-                    ).to.be.revertedWith('ReentrancyGuard: reentrant call');
-                });
-            });
-
-            it('should revert when attempting to request a flash-loan of more than the pool has', async () => {
-                await expect(
-                    network.flashLoan(token.address, amount.add(1), recipient.address, ZERO_BYTES)
-                ).to.be.revertedWith('ERC20: transfer amount exceeds balance');
-            });
-        });
-
-        const testFlashLoan = async (symbol: string, flashLoanFeePPM: BigNumber) => {
-            const feeAmount = amount.mul(flashLoanFeePPM).div(PPM_RESOLUTION);
-
-            prepareEach(async () => {
-                if (symbol === BNT) {
-                    token = networkToken;
-
-                    const reserveToken = await createTokenBySymbol(TKN);
-
-                    await networkSettings.setPoolMintingLimit(reserveToken.address, MAX_UINT256);
-                    await network.requestLiquidityT(ZERO_BYTES32, reserveToken.address, amount);
-
-                    await depositToPool(deployer, networkToken, amount, network);
-                } else {
-                    ({ token } = await setupSimplePool(
-                        {
-                            symbol,
-                            balance: amount,
-                            initialRate: INITIAL_RATE
-                        },
-                        deployer,
-                        network,
-                        networkSettings,
-                        poolCollection
-                    ));
-                }
-
-                await networkSettings.setFlashLoanFeePPM(flashLoanFeePPM);
-
-                await transfer(deployer, token, recipient.address, feeAmount);
-                await recipient.snapshot(token.address);
-            });
-
-            const test = async () => {
-                const prevVaultBalance = await getBalance(token, bancorVault.address);
-                const prevNetworkBalance = await getBalance(token, network.address);
-
-                let prevStakedBalance;
-                if (symbol === BNT) {
-                    prevStakedBalance = await networkTokenPool.stakedBalance();
-                } else {
-                    prevStakedBalance = (await poolCollection.poolLiquidity(token.address)).stakedBalance;
-                }
-
-                const data = '0x1234';
-                const contextId = solidityKeccak256(
-                    ['address', 'uint32', 'address', 'uint256', 'address', 'bytes'],
-                    [deployer.address, await network.currentTime(), token.address, amount, recipient.address, data]
-                );
-
-                const res = network.flashLoan(token.address, amount, recipient.address, data);
-
-                await expect(res)
-                    .to.emit(network, 'FlashLoanCompleted')
-                    .withArgs(contextId, token.address, deployer.address, amount);
-
-                await expect(res)
-                    .to.emit(network, 'FeesCollected')
-                    .withArgs(
-                        contextId,
-                        token.address,
-                        FeeTypes.FlashLoan,
-                        feeAmount,
-                        prevStakedBalance.add(feeAmount)
-                    );
-
-                const callbackData = await recipient.callbackData();
-                expect(callbackData.sender).to.equal(deployer.address);
-                expect(callbackData.token).to.equal(token.address);
-                expect(callbackData.amount).to.equal(amount);
-                expect(callbackData.feeAmount).to.equal(feeAmount);
-                expect(callbackData.data).to.equal(data);
-                expect(callbackData.receivedAmount).to.equal(amount);
-
-                expect(await getBalance(token, bancorVault.address)).to.be.gte(prevVaultBalance.add(feeAmount));
-                expect(await getBalance(token, network.address)).to.equal(prevNetworkBalance);
-            };
-
-            context('not repaying the original amount', () => {
-                prepareEach(async () => {
-                    await recipient.setAmountToReturn(amount.sub(1));
-                });
-
-                it('should revert when attempting to request a flash-loan', async () => {
-                    await expect(
-                        network.flashLoan(token.address, amount, recipient.address, ZERO_BYTES)
-                    ).to.be.revertedWith('InsufficientFlashLoanReturn');
-                });
-            });
-
-            if (flashLoanFeePPM.gt(0)) {
-                context('not repaying the fee', () => {
-                    prepareEach(async () => {
-                        await recipient.setAmountToReturn(amount);
-                    });
-
-                    it('should revert when attempting to request a flash-loan', async () => {
-                        await expect(
-                            network.flashLoan(token.address, amount, recipient.address, ZERO_BYTES)
-                        ).to.be.revertedWith('InsufficientFlashLoanReturn');
-                    });
-                });
-            }
-
-            context('repaying more than required', () => {
-                prepareEach(async () => {
-                    const extraReturn = toWei(BigNumber.from(12345));
-
-                    await transfer(deployer, token, recipient.address, extraReturn);
-                    await recipient.snapshot(token.address);
-
-                    await recipient.setAmountToReturn(amount.add(feeAmount).add(extraReturn));
-                });
-
-                it('should succeed requesting a flash-loan', async () => {
-                    await test();
-                });
-            });
-
-            context('returning just about right', () => {
-                prepareEach(async () => {
-                    await recipient.setAmountToReturn(amount.add(feeAmount));
-                });
-
-                it('should succeed requesting a flash-loan', async () => {
-                    await test();
-                });
-            });
-        };
-
-        for (const symbol of [BNT, ETH, TKN]) {
-            for (const flashLoanFeePPM of [0, 10_000, 100_000]) {
-                context(`${symbol} with fee=${feeToString(flashLoanFeePPM)}`, () => {
-                    testFlashLoan(symbol, BigNumber.from(flashLoanFeePPM));
-                });
-            }
-        }
->>>>>>> d06c2c41
     });
 });