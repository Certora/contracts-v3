import { AsyncReturnType } from '../../components/ContractBuilder';
import Contracts from '../../components/Contracts';
import {
    DSToken,
    TokenHolder,
    LiquidityProtectionSettings,
    LiquidityProtectionStats,
    LiquidityProtectionStore,
    LiquidityProtectionSystemStore,
    TestCheckpointStore,
    TestLiquidityProtection,
    TestStandardPoolConverter,
    TokenGovernance
} from '../../components/LegacyContracts';
import {
    BancorNetworkInformation,
    MasterVault,
    ExternalProtectionVault,
    IERC20,
    NetworkSettings,
    PoolToken,
    PoolTokenFactory,
    TestBancorNetwork,
    TestFlashLoanRecipient,
    TestMasterPool,
    TestPendingWithdrawals,
    TestPoolCollection,
    TestPoolCollectionUpgrader,
    TestERC20Burnable,
    PendingWithdrawals
} from '../../typechain-types';
import { expectRole, roles } from '../helpers/AccessControl';
import {
    DEFAULT_DECIMALS,
    FeeTypes,
    MAX_UINT256,
    NATIVE_TOKEN_ADDRESS,
    PPM_RESOLUTION,
    ZERO_ADDRESS
} from '../helpers/Constants';
import { BNT, ETH, TKN } from '../helpers/Constants';
import {
    createPool,
    createPoolCollection,
    createSystem,
    depositToPool,
    initWithdraw,
    setupSimplePool,
    PoolSpec,
    specToString
} from '../helpers/Factory';
import { createLegacySystem } from '../helpers/LegacyFactory';
import { permitContractSignature } from '../helpers/Permit';
import { shouldHaveGap } from '../helpers/Proxy';
import { latest, duration } from '../helpers/Time';
import { toWei, toPPM } from '../helpers/Types';
import {
    createTokenBySymbol,
    createWallet,
    errorMessageTokenExceedsAllowance,
    getBalance,
    getTransactionCost,
    transfer,
    TokenWithAddress
} from '../helpers/Utils';
import { SignerWithAddress } from '@nomiclabs/hardhat-ethers/signers';
import { expect } from 'chai';
import Decimal from 'decimal.js';
<<<<<<< HEAD
import { BigNumber, ContractTransaction, Signer, utils, Wallet } from 'ethers';
import fs from 'fs';
=======
import { BigNumber, BigNumberish, ContractTransaction, Signer, utils, Wallet } from 'ethers';
>>>>>>> 7ce38141
import { ethers, waffle } from 'hardhat';
import { camelCase } from 'lodash';
import { Context } from 'mocha';
import path from 'path';

const { Upgradeable: UpgradeableRoles, BancorNetwork: BancorNetworkRoles } = roles;
const { solidityKeccak256, formatBytes32String } = utils;

describe('BancorNetwork', () => {
    let deployer: SignerWithAddress;
    let nonOwner: SignerWithAddress;

    const INITIAL_RATE = { n: 1, d: 2 };

    shouldHaveGap('BancorNetwork', '_masterPool');

    before(async () => {
        [deployer, nonOwner] = await ethers.getSigners();
    });

    const trade = async (
        trader: SignerWithAddress,
        sourceToken: TokenWithAddress,
        targetToken: TokenWithAddress,
        amount: BigNumber,
        minReturnAmount: BigNumber,
        deadline: BigNumberish,
        beneficiary: string,
        network: TestBancorNetwork
    ) => {
        let value = BigNumber.from(0);
        if (sourceToken.address === NATIVE_TOKEN_ADDRESS) {
            value = amount;
        } else {
            const reserveToken = await Contracts.TestERC20Token.attach(sourceToken.address);

            await reserveToken.transfer(await trader.getAddress(), amount);
            await reserveToken.connect(trader).approve(network.address, amount);
        }

        return network
            .connect(trader)
            .trade(sourceToken.address, targetToken.address, amount, minReturnAmount, deadline, beneficiary, {
                value
            });
    };

    describe('construction', () => {
        let network: TestBancorNetwork;
        let networkSettings: NetworkSettings;
        let networkToken: IERC20;
        let networkTokenGovernance: TokenGovernance;
        let govTokenGovernance: TokenGovernance;
        let masterPool: TestMasterPool;
        let poolCollectionUpgrader: TestPoolCollectionUpgrader;
        let masterVault: MasterVault;
        let externalProtectionVault: ExternalProtectionVault;
        let pendingWithdrawals: TestPendingWithdrawals;
        let masterPoolToken: PoolToken;

        beforeEach(async () => {
            ({
                network,
                networkSettings,
                networkToken,
                networkTokenGovernance,
                govTokenGovernance,
                masterPool,
                poolCollectionUpgrader,
                masterVault,
                externalProtectionVault,
                pendingWithdrawals,
                masterPoolToken
            } = await createSystem());
        });

        it('should revert when attempting to create with an invalid network token governance contract', async () => {
            await expect(
                Contracts.BancorNetwork.deploy(
                    ZERO_ADDRESS,
                    govTokenGovernance.address,
                    networkSettings.address,
                    masterVault.address,
                    externalProtectionVault.address,
                    masterPoolToken.address
                )
            ).to.be.revertedWith('InvalidAddress');
        });

        it('should revert when attempting to create with an invalid governance token governance contract', async () => {
            await expect(
                Contracts.BancorNetwork.deploy(
                    networkTokenGovernance.address,
                    ZERO_ADDRESS,
                    networkSettings.address,
                    masterVault.address,
                    externalProtectionVault.address,
                    masterPoolToken.address
                )
            ).to.be.revertedWith('InvalidAddress');
        });

        it('should revert when attempting to create with an invalid network settings contract', async () => {
            await expect(
                Contracts.BancorNetwork.deploy(
                    networkTokenGovernance.address,
                    govTokenGovernance.address,
                    ZERO_ADDRESS,
                    masterVault.address,
                    externalProtectionVault.address,
                    masterPoolToken.address
                )
            ).to.be.revertedWith('InvalidAddress');
        });

        it('should revert when attempting to create with an invalid master vault contract', async () => {
            await expect(
                Contracts.BancorNetwork.deploy(
                    networkTokenGovernance.address,
                    govTokenGovernance.address,
                    networkSettings.address,
                    ZERO_ADDRESS,
                    externalProtectionVault.address,
                    masterPoolToken.address
                )
            ).to.be.revertedWith('InvalidAddress');
        });

        it('should revert when attempting to create with an invalid external protection vault contract', async () => {
            const { networkTokenGovernance, govTokenGovernance, networkSettings, masterVault, masterPoolToken } =
                await createSystem();

            await expect(
                Contracts.BancorNetwork.deploy(
                    networkTokenGovernance.address,
                    govTokenGovernance.address,
                    networkSettings.address,
                    masterVault.address,
                    ZERO_ADDRESS,
                    masterPoolToken.address
                )
            ).to.be.revertedWith('InvalidAddress');
        });

        it('should revert when attempting to create with an invalid master pool token contract', async () => {
            await expect(
                Contracts.BancorNetwork.deploy(
                    networkTokenGovernance.address,
                    govTokenGovernance.address,
                    networkSettings.address,
                    masterVault.address,
                    externalProtectionVault.address,
                    ZERO_ADDRESS
                )
            ).to.be.revertedWith('InvalidAddress');
        });

        it('should revert when attempting to initialize with an invalid master pool contract', async () => {
            const network = await Contracts.BancorNetwork.deploy(
                networkTokenGovernance.address,
                govTokenGovernance.address,
                networkSettings.address,
                masterVault.address,
                externalProtectionVault.address,
                masterPoolToken.address
            );

            await expect(
                network.initialize(ZERO_ADDRESS, pendingWithdrawals.address, poolCollectionUpgrader.address)
            ).to.be.revertedWith('InvalidAddress');
        });

        it('should revert when attempting to initialize with an invalid pending withdrawals contract', async () => {
            const network = await Contracts.BancorNetwork.deploy(
                networkTokenGovernance.address,
                govTokenGovernance.address,
                networkSettings.address,
                masterVault.address,
                externalProtectionVault.address,
                masterPoolToken.address
            );

            await expect(
                network.initialize(masterPool.address, ZERO_ADDRESS, poolCollectionUpgrader.address)
            ).to.be.revertedWith('InvalidAddress');
        });

        it('should revert when attempting to initialize with an invalid pool collection upgrader contract', async () => {
            const network = await Contracts.BancorNetwork.deploy(
                networkTokenGovernance.address,
                govTokenGovernance.address,
                networkSettings.address,
                masterVault.address,
                externalProtectionVault.address,
                masterPoolToken.address
            );

            await expect(
                network.initialize(masterPool.address, pendingWithdrawals.address, ZERO_ADDRESS)
            ).to.be.revertedWith('InvalidAddress');
        });

        it('should revert when attempting to reinitialize', async () => {
            await expect(
                network.initialize(masterPool.address, pendingWithdrawals.address, poolCollectionUpgrader.address)
            ).to.be.revertedWith('Initializable: contract is already initialized');
        });

        it('should be properly initialized', async () => {
            expect(await network.version()).to.equal(1);

            await expectRole(network, UpgradeableRoles.ROLE_ADMIN, UpgradeableRoles.ROLE_ADMIN, [deployer.address]);

            expect(await network.poolCollections()).to.be.empty;
            expect(await network.liquidityPools()).to.be.empty;
            expect(await network.isPoolValid(networkToken.address)).to.be.true;
        });
    });

    describe('pool collections', () => {
        let networkSettings: NetworkSettings;
        let network: TestBancorNetwork;
        let networkToken: IERC20;
        let poolTokenFactory: PoolTokenFactory;
        let poolCollection: TestPoolCollection;
        let poolCollectionUpgrader: TestPoolCollectionUpgrader;
        let poolType: number;

        beforeEach(async () => {
            ({ network, networkToken, networkSettings, poolTokenFactory, poolCollection, poolCollectionUpgrader } =
                await createSystem());

            poolType = await poolCollection.poolType();
        });

        describe('adding new pool collection', () => {
            it('should revert when a non-owner attempts to add a new pool collection', async () => {
                await expect(network.connect(nonOwner).addPoolCollection(poolCollection.address)).to.be.revertedWith(
                    'AccessDenied'
                );
            });

            it('should revert when attempting to add an invalid pool collection', async () => {
                await expect(network.connect(nonOwner).addPoolCollection(ZERO_ADDRESS)).to.be.revertedWith(
                    'InvalidAddress'
                );
            });

            it('should add a new pool collections', async () => {
                expect(await network.poolCollections()).to.be.empty;
                expect(await network.latestPoolCollection(poolType)).to.equal(ZERO_ADDRESS);

                const res = await network.addPoolCollection(poolCollection.address);
                await expect(res).to.emit(network, 'PoolCollectionAdded').withArgs(poolType, poolCollection.address);
                await expect(res)
                    .to.emit(network, 'LatestPoolCollectionReplaced')
                    .withArgs(poolType, ZERO_ADDRESS, poolCollection.address);

                expect(await network.poolCollections()).to.have.members([poolCollection.address]);
                expect(await network.latestPoolCollection(poolType)).to.equal(poolCollection.address);
            });

            context('with an existing pool collection', () => {
                beforeEach(async () => {
                    await network.addPoolCollection(poolCollection.address);
                });

                it('should revert when attempting to add the same pool collection', async () => {
                    await expect(network.addPoolCollection(poolCollection.address)).to.be.revertedWith('AlreadyExists');
                });

                it('should revert when attempting to add a pool collection with the same version', async () => {
                    const newPoolCollection = await createPoolCollection(
                        network,
                        networkToken,
                        networkSettings,
                        poolTokenFactory,
                        poolCollectionUpgrader,
                        await poolCollection.version()
                    );

                    await expect(network.addPoolCollection(newPoolCollection.address)).to.be.revertedWith(
                        'AlreadyExists'
                    );
                });

                it('should add a new pool collection with the same type', async () => {
                    expect(await network.poolCollections()).to.have.members([poolCollection.address]);

                    const newPoolCollection = await createPoolCollection(
                        network,
                        networkToken,
                        networkSettings,
                        poolTokenFactory,
                        poolCollectionUpgrader,
                        (await poolCollection.version()) + 1
                    );
                    const poolType = await newPoolCollection.poolType();

                    const res = await network.addPoolCollection(newPoolCollection.address);
                    await expect(res)
                        .to.emit(network, 'PoolCollectionAdded')
                        .withArgs(poolType, newPoolCollection.address);
                    await expect(res)
                        .to.emit(network, 'LatestPoolCollectionReplaced')
                        .withArgs(poolType, poolCollection.address, newPoolCollection.address);

                    expect(await network.poolCollections()).to.have.members([
                        poolCollection.address,
                        newPoolCollection.address
                    ]);
                });
            });
        });

        describe('removing existing pool collections', () => {
            beforeEach(async () => {
                await network.addPoolCollection(poolCollection.address);
            });

            it('should add another new pool collection with the same type', async () => {
                expect(await network.poolCollections()).to.have.members([poolCollection.address]);

                const newPoolCollection = await createPoolCollection(
                    network,
                    networkToken,
                    networkSettings,
                    poolTokenFactory,
                    poolCollectionUpgrader,
                    (await poolCollection.version()) + 1
                );
                const poolType = await newPoolCollection.poolType();

                const res = await network.addPoolCollection(newPoolCollection.address);
                await expect(res).to.emit(network, 'PoolCollectionAdded').withArgs(poolType, newPoolCollection.address);
                await expect(res)
                    .to.emit(network, 'LatestPoolCollectionReplaced')
                    .withArgs(poolType, poolCollection.address, newPoolCollection.address);

                expect(await network.poolCollections()).to.have.members([
                    poolCollection.address,
                    newPoolCollection.address
                ]);
            });

            it('should revert when a attempting to remove a pool with a non-existing alternative pool collection', async () => {
                const newPoolCollection = await createPoolCollection(
                    network,
                    networkToken,
                    networkSettings,
                    poolTokenFactory,
                    poolCollectionUpgrader,
                    (await poolCollection.version()) + 1
                );
                await expect(
                    network.removePoolCollection(poolCollection.address, newPoolCollection.address)
                ).to.be.revertedWith('DoesNotExist');
            });

            context('with an exiting alternative pool collection', () => {
                let newPoolCollection: TestPoolCollection;
                let lastCollection: TestPoolCollection;

                beforeEach(async () => {
                    newPoolCollection = await createPoolCollection(
                        network,
                        networkToken,
                        networkSettings,
                        poolTokenFactory,
                        poolCollectionUpgrader,
                        (await poolCollection.version()) + 1
                    );
                    lastCollection = await createPoolCollection(
                        network,
                        networkToken,
                        networkSettings,
                        poolTokenFactory,
                        poolCollectionUpgrader,
                        (await newPoolCollection.version()) + 1
                    );

                    await network.addPoolCollection(newPoolCollection.address);
                    await network.addPoolCollection(lastCollection.address);
                });

                it('should revert when a non-owner attempts to remove an existing pool collection', async () => {
                    await expect(
                        network
                            .connect(nonOwner)
                            .removePoolCollection(poolCollection.address, newPoolCollection.address)
                    ).to.be.revertedWith('AccessDenied');
                });

                it('should revert when attempting to remove a non-existing pool collection', async () => {
                    await expect(
                        network.removePoolCollection(ZERO_ADDRESS, newPoolCollection.address)
                    ).to.be.revertedWith('InvalidAddress');

                    const otherCollection = await createPoolCollection(
                        network,
                        networkToken,
                        networkSettings,
                        poolTokenFactory,
                        poolCollectionUpgrader
                    );
                    await expect(
                        network.removePoolCollection(otherCollection.address, newPoolCollection.address)
                    ).to.be.revertedWith('DoesNotExist');
                });

                it('should remove an existing pool collection', async () => {
                    expect(await network.poolCollections()).to.have.members([
                        poolCollection.address,
                        newPoolCollection.address,
                        lastCollection.address
                    ]);
                    expect(await network.latestPoolCollection(poolType)).to.equal(lastCollection.address);

                    const res = await network.removePoolCollection(poolCollection.address, newPoolCollection.address);
                    await expect(res)
                        .to.emit(network, 'PoolCollectionRemoved')
                        .withArgs(poolType, poolCollection.address);
                    await expect(res)
                        .to.emit(network, 'LatestPoolCollectionReplaced')
                        .withArgs(poolType, lastCollection.address, newPoolCollection.address);

                    expect(await network.poolCollections()).to.have.members([
                        newPoolCollection.address,
                        lastCollection.address
                    ]);
                    expect(await network.latestPoolCollection(poolType)).to.equal(newPoolCollection.address);

                    const res2 = await network.removePoolCollection(newPoolCollection.address, lastCollection.address);
                    await expect(res2)
                        .to.emit(network, 'PoolCollectionRemoved')
                        .withArgs(poolType, newPoolCollection.address);
                    await expect(res2)
                        .to.emit(network, 'LatestPoolCollectionReplaced')
                        .withArgs(poolType, newPoolCollection.address, lastCollection.address);

                    expect(await network.poolCollections()).to.have.members([lastCollection.address]);
                    expect(await network.latestPoolCollection(poolType)).to.equal(lastCollection.address);

                    const res3 = await network.removePoolCollection(lastCollection.address, ZERO_ADDRESS);
                    await expect(res3)
                        .to.emit(network, 'PoolCollectionRemoved')
                        .withArgs(poolType, lastCollection.address);
                    await expect(res3)
                        .to.emit(network, 'LatestPoolCollectionReplaced')
                        .withArgs(poolType, lastCollection.address, ZERO_ADDRESS);

                    expect(await network.poolCollections()).to.be.empty;
                    expect(await network.latestPoolCollection(poolType)).to.equal(ZERO_ADDRESS);
                });

                it('should revert when attempting to remove a pool collection with associated pools', async () => {
                    const reserveToken = await Contracts.TestERC20Token.deploy(TKN, TKN, 1_000_000);
                    await createPool(reserveToken, network, networkSettings, lastCollection);

                    await expect(
                        network.removePoolCollection(lastCollection.address, newPoolCollection.address)
                    ).to.be.revertedWith('NotEmpty');
                });

                it.skip('should revert when attempting to remove a pool collection with an alternative with a different type', async () => {});
            });
        });

        describe('setting the latest pool collections', () => {
            let newPoolCollection: TestPoolCollection;

            beforeEach(async () => {
                newPoolCollection = await createPoolCollection(
                    network,
                    networkToken,
                    networkSettings,
                    poolTokenFactory,
                    poolCollectionUpgrader,
                    (await poolCollection.version()) + 1
                );

                await network.addPoolCollection(newPoolCollection.address);
                await network.addPoolCollection(poolCollection.address);
            });

            it('should revert when a non-owner attempts to set the latest pool collection', async () => {
                await expect(
                    network.connect(nonOwner).setLatestPoolCollection(poolCollection.address)
                ).to.be.revertedWith('AccessDenied');
            });

            it('should revert when attempting to set the latest pool collection to an invalid pool collection', async () => {
                await expect(network.connect(nonOwner).setLatestPoolCollection(ZERO_ADDRESS)).to.be.revertedWith(
                    'InvalidAddress'
                );

                const newPoolCollection2 = await createPoolCollection(
                    network,
                    networkToken,
                    networkSettings,
                    poolTokenFactory,
                    poolCollectionUpgrader
                );
                await expect(network.setLatestPoolCollection(newPoolCollection2.address)).to.be.revertedWith(
                    'DoesNotExist'
                );
            });

            it('should ignore setting to the same latest pool collection', async () => {
                await network.setLatestPoolCollection(newPoolCollection.address);

                const res = await network.setLatestPoolCollection(newPoolCollection.address);
                await expect(res).not.to.emit(network, 'LatestPoolCollectionReplaced');
            });

            it('should set the latest pool collection', async () => {
                expect(await network.latestPoolCollection(poolType)).to.equal(poolCollection.address);

                const res = await network.setLatestPoolCollection(newPoolCollection.address);
                await expect(res)
                    .to.emit(network, 'LatestPoolCollectionReplaced')
                    .withArgs(poolType, poolCollection.address, newPoolCollection.address);

                expect(await network.latestPoolCollection(poolType)).to.equal(newPoolCollection.address);

                const res2 = await network.setLatestPoolCollection(poolCollection.address);
                await expect(res2)
                    .to.emit(network, 'LatestPoolCollectionReplaced')
                    .withArgs(poolType, newPoolCollection.address, poolCollection.address);

                expect(await network.latestPoolCollection(poolType)).to.equal(poolCollection.address);
            });
        });
    });

    describe('create pool', () => {
        let reserveToken: TokenWithAddress;
        let network: TestBancorNetwork;
        let networkSettings: NetworkSettings;
        let networkToken: IERC20;
        let poolCollection: TestPoolCollection;
        let poolType: number;

        const testCreatePool = async (symbol: string) => {
            beforeEach(async () => {
                ({ network, networkSettings, networkToken, poolCollection } = await createSystem());

                if (symbol === BNT) {
                    reserveToken = networkToken;
                } else {
                    reserveToken = await createTokenBySymbol(symbol);
                }

                poolType = await poolCollection.poolType();
            });

            it('should revert when attempting to create a pool for an invalid reserve token', async () => {
                await expect(network.createPool(poolType, ZERO_ADDRESS)).to.be.revertedWith('InvalidAddress');
            });

            it('should revert when attempting to create a pool for an unsupported type', async () => {
                await expect(network.createPool(12_345, reserveToken.address)).to.be.revertedWith('InvalidType');
            });

            context('with an associated pool collection', () => {
                beforeEach(async () => {
                    await network.addPoolCollection(poolCollection.address);
                });

                context('with a whitelisted token', () => {
                    beforeEach(async () => {
                        await networkSettings.addTokenToWhitelist(reserveToken.address);
                    });

                    it('should create a pool', async () => {
                        expect(await network.isPoolValid(reserveToken.address)).to.be.false;
                        expect(await network.collectionByPool(reserveToken.address)).to.equal(ZERO_ADDRESS);
                        expect(await network.liquidityPools()).to.be.empty;
                        expect(await poolCollection.isPoolValid(reserveToken.address)).to.be.false;

                        const res = await network.createPool(poolType, reserveToken.address);
                        await expect(res)
                            .to.emit(network, 'PoolAdded')
                            .withArgs(poolType, reserveToken.address, poolCollection.address);

                        expect(await network.isPoolValid(reserveToken.address)).to.be.true;
                        expect(await network.collectionByPool(reserveToken.address)).to.equal(poolCollection.address);
                        expect(await network.liquidityPools()).to.have.members([reserveToken.address]);
                        expect(await poolCollection.isPoolValid(reserveToken.address)).to.be.true;
                    });

                    it('should revert when attempting to create a pool for the same reserve token twice', async () => {
                        await network.createPool(poolType, reserveToken.address);
                        await expect(network.createPool(poolType, reserveToken.address)).to.be.revertedWith(
                            'AlreadyExists'
                        );
                    });
                });
            });
        };

        for (const symbol of [ETH, TKN]) {
            context(symbol, () => {
                testCreatePool(symbol);
            });
        }

        context(BNT, () => {
            beforeEach(async () => {
                ({ network, networkToken } = await createSystem());
            });

            it('should revert when attempting to create a pool', async () => {
                await expect(network.createPool(1, networkToken.address)).to.be.revertedWith('InvalidToken');
            });
        });
    });

    describe('upgrade pool', () => {
        let network: TestBancorNetwork;
        let networkInformation: BancorNetworkInformation;
        let networkSettings: NetworkSettings;
        let networkToken: IERC20;
        let pendingWithdrawals: TestPendingWithdrawals;
        let poolTokenFactory: PoolTokenFactory;
        let poolCollection: TestPoolCollection;
        let poolCollectionUpgrader: TestPoolCollectionUpgrader;
        let targetPoolCollection: TestPoolCollection;

        const MIN_RETURN_AMOUNT = BigNumber.from(1);
        const MIN_LIQUIDITY_FOR_TRADING = toWei(100_000);

        const reserveTokenSymbols = [TKN, ETH, TKN];
        let reserveTokenAddresses: string[];

        const setTime = async (time: number) => {
            await network.setTime(time);
            await pendingWithdrawals.setTime(time);
        };

        const setup = async () => {
            ({
                network,
                networkInformation,
                networkSettings,
                networkToken,
                pendingWithdrawals,
                poolCollection,
                poolCollectionUpgrader,
                poolTokenFactory
            } = await createSystem());

            await networkSettings.setMinLiquidityForTrading(MIN_LIQUIDITY_FOR_TRADING);

            reserveTokenAddresses = [];

            for (const symbol of reserveTokenSymbols) {
                const { token } = await setupSimplePool(
                    {
                        symbol,
                        balance: toWei(50_000_000),
                        initialRate: INITIAL_RATE
                    },
                    deployer,
                    network,
                    networkInformation,
                    networkSettings,
                    poolCollection
                );

                reserveTokenAddresses.push(token.address);
            }

            targetPoolCollection = await createPoolCollection(
                network,
                networkToken,
                networkSettings,
                poolTokenFactory,
                poolCollectionUpgrader,
                (await poolCollection.version()) + 1
            );

            await network.addPoolCollection(targetPoolCollection.address);
            await network.setLatestPoolCollection(targetPoolCollection.address);

            await depositToPool(deployer, networkToken, toWei(100_000), network);

            await network.setTime(await latest());
        };

        beforeEach(async () => {
            await waffle.loadFixture(setup);
        });

        it('should revert when attempting to upgrade already upgraded pools', async () => {
            await network.upgradePools(reserveTokenAddresses);

            await expect(network.upgradePools(reserveTokenAddresses)).to.be.revertedWith('InvalidPoolCollection');
        });

        it('should revert when attempting to upgrade invalid pools', async () => {
            const reserveTokenAddresses2 = [ZERO_ADDRESS, ZERO_ADDRESS, ...reserveTokenAddresses, ZERO_ADDRESS];
            await expect(network.upgradePools(reserveTokenAddresses2)).to.be.revertedWith('InvalidPool');
        });

        it('should upgrade pools', async () => {
            expect(await poolCollection.poolCount()).to.equal(reserveTokenAddresses.length);
            expect(await targetPoolCollection.poolCount()).to.equal(0);

            for (const reserveTokenAddress of reserveTokenAddresses) {
                expect(await network.collectionByPool(reserveTokenAddress)).to.equal(poolCollection.address);
            }

            await network.upgradePools(reserveTokenAddresses);

            expect(await poolCollection.poolCount()).to.equal(0);
            expect(await targetPoolCollection.poolCount()).to.equal(reserveTokenAddresses.length);

            for (const reserveTokenAddress of reserveTokenAddresses) {
                const isETH = reserveTokenAddress === NATIVE_TOKEN_ADDRESS;

                expect(await network.collectionByPool(reserveTokenAddress)).to.equal(targetPoolCollection.address);

                // perform deposit, withdraw, and trade sanity checks
                const token = { address: reserveTokenAddress };
                const pool = await targetPoolCollection.poolData(reserveTokenAddress);
                const poolToken = await Contracts.PoolToken.attach(pool.poolToken);

                const prevPoolTokenBalance = await poolToken.balanceOf(deployer.address);
                await depositToPool(deployer, token, toWei(1_000_000), network);
                expect(await poolToken.balanceOf(deployer.address)).to.be.gte(prevPoolTokenBalance);

                const poolTokenAmount = await toWei(1);
                const { id, creationTime } = await initWithdraw(
                    deployer,
                    pendingWithdrawals,
                    poolToken,
                    poolTokenAmount
                );
                expect(await poolToken.balanceOf(deployer.address)).to.be.gte(
                    prevPoolTokenBalance.sub(poolTokenAmount)
                );

                let prevTokenBalance = await getBalance(token, deployer);
                const withdrawalDuration =
                    (await pendingWithdrawals.lockDuration()) + (await pendingWithdrawals.withdrawalWindowDuration());
                await setTime(creationTime + withdrawalDuration - 1);

                await network.withdraw(id);
                await expect(await getBalance(token, deployer)).to.be.gte(prevTokenBalance);

                const tradeAmount = toWei(1);

                let prevNetworkTokenBalance = await networkToken.balanceOf(deployer.address);
                prevTokenBalance = await getBalance(token, deployer);

                let transactionCost = BigNumber.from(0);
                const res = await trade(
                    deployer,
                    token,
                    networkToken,
                    tradeAmount,
                    MIN_RETURN_AMOUNT,
                    MAX_UINT256,
                    ZERO_ADDRESS,
                    network
                );

                if (isETH) {
                    transactionCost = await getTransactionCost(res);
                }

                expect(await networkToken.balanceOf(deployer.address)).to.be.gte(prevNetworkTokenBalance);
                expect(await getBalance(token, deployer)).to.equal(
                    prevTokenBalance.sub(tradeAmount.add(transactionCost))
                );

                prevNetworkTokenBalance = await networkToken.balanceOf(deployer.address);
                prevTokenBalance = await getBalance(token, deployer);

                transactionCost = BigNumber.from(0);
                const res2 = await trade(
                    deployer,
                    networkToken,
                    token,
                    tradeAmount,
                    MIN_RETURN_AMOUNT,
                    MAX_UINT256,
                    ZERO_ADDRESS,
                    network
                );

                if (isETH) {
                    transactionCost = await getTransactionCost(res2);
                }

                expect(await getBalance(token, deployer)).to.be.gte(prevTokenBalance.sub(transactionCost));
                expect(await networkToken.balanceOf(deployer.address)).to.equal(
                    prevNetworkTokenBalance.sub(tradeAmount)
                );
            }
        });
    });

    describe('deposit', () => {
        let networkTokenGovernance: TokenGovernance;
        let govTokenGovernance: TokenGovernance;
        let network: TestBancorNetwork;
        let networkSettings: NetworkSettings;
        let networkToken: IERC20;
        let govToken: IERC20;
        let masterPool: TestMasterPool;
        let poolCollection: TestPoolCollection;
        let masterVault: MasterVault;
        let pendingWithdrawals: TestPendingWithdrawals;
        let masterPoolToken: PoolToken;

        const MAX_DEVIATION = toPPM(1);
        const MINTING_LIMIT = toWei(10_000_000);
        const WITHDRAWAL_FEE = toPPM(5);
        const MIN_LIQUIDITY_FOR_TRADING = toWei(100_000);
        const DEPOSIT_LIMIT = toWei(100_000_000);

        const setup = async () => {
            ({
                networkTokenGovernance,
                govTokenGovernance,
                network,
                networkSettings,
                networkToken,
                govToken,
                masterPool,
                poolCollection,
                masterVault,
                pendingWithdrawals,
                masterPoolToken
            } = await createSystem());

            await networkSettings.setAverageRateMaxDeviationPPM(MAX_DEVIATION);
            await networkSettings.setWithdrawalFeePPM(WITHDRAWAL_FEE);
            await networkSettings.setMinLiquidityForTrading(MIN_LIQUIDITY_FOR_TRADING);
        };

        beforeEach(async () => {
            await waffle.loadFixture(setup);
        });

        const testDeposits = (symbol: string) => {
            const isNetworkToken = symbol === BNT;
            const isETH = symbol === ETH;

            let poolToken: PoolToken;
            let token: TokenWithAddress;

            beforeEach(async () => {
                if (isNetworkToken) {
                    token = networkToken;
                } else {
                    token = await createTokenBySymbol(symbol);
                }

                if (isNetworkToken) {
                    poolToken = masterPoolToken;
                } else {
                    poolToken = await createPool(token, network, networkSettings, poolCollection);

                    await networkSettings.setPoolMintingLimit(token.address, MINTING_LIMIT);

                    await poolCollection.setDepositLimit(token.address, DEPOSIT_LIMIT);
                    await poolCollection.setInitialRate(token.address, INITIAL_RATE);
                }

                await setTime(await latest());
            });

            const setTime = async (time: number) => {
                await network.setTime(time);
                await pendingWithdrawals.setTime(time);
            };

            const verifyDeposit = async (
                provider: Signer | Wallet,
                sender: Signer | Wallet,
                amount: BigNumber,
                deposit: (amount: BigNumber) => Promise<ContractTransaction>
            ) => {
                const providerAddress = await provider.getAddress();
                const senderAddress = await sender.getAddress();

                const contextId = solidityKeccak256(
                    ['address', 'uint32', 'address', 'address', 'uint256'],
                    [senderAddress, await network.currentTime(), providerAddress, token.address, amount]
                );

                const prevPoolTokenTotalSupply = await poolToken.totalSupply();
                const prevProviderPoolTokenBalance = await poolToken.balanceOf(providerAddress);

                const prevProviderTokenBalance = await getBalance(token, providerAddress);
                const prevSenderTokenBalance = await getBalance(token, senderAddress);
                const prevVaultTokenBalance = await getBalance(token, masterVault.address);

                const prevNetworkTokenTotalSupply = await networkToken.totalSupply();
                const prevVaultNetworkTokenBalance = await networkToken.balanceOf(masterVault.address);

                const prevGovTotalSupply = await govToken.totalSupply();
                const prevProviderGovTokenBalance = await govToken.balanceOf(providerAddress);
                const prevSenderGovTokenBalance = await govToken.balanceOf(senderAddress);

                let expectedPoolTokenAmount;
                let transactionCost = BigNumber.from(0);

                if (isNetworkToken) {
                    expectedPoolTokenAmount = amount
                        .mul(await poolToken.totalSupply())
                        .div(await masterPool.stakedBalance());

                    const res = await deposit(amount);

                    await expect(res)
                        .to.emit(network, 'NetworkTokenDeposited')
                        .withArgs(contextId, providerAddress, amount, expectedPoolTokenAmount, expectedPoolTokenAmount);

                    await expect(res)
                        .to.emit(network, 'TotalLiquidityUpdated')
                        .withArgs(
                            contextId,
                            token.address,
                            await poolToken.totalSupply(),
                            await masterPool.stakedBalance(),
                            await getBalance(token, masterVault.address)
                        );

                    expect(await poolToken.totalSupply()).to.equal(prevPoolTokenTotalSupply);

                    expect(await getBalance(token, masterVault.address)).to.equal(prevVaultTokenBalance);

                    expect(await networkToken.totalSupply()).to.equal(prevNetworkTokenTotalSupply.sub(amount));

                    expect(await govToken.totalSupply()).to.equal(prevGovTotalSupply.add(expectedPoolTokenAmount));
                    expect(await govToken.balanceOf(providerAddress)).to.equal(
                        prevProviderGovTokenBalance.add(expectedPoolTokenAmount)
                    );
                } else {
                    const prevPoolLiquidity = await poolCollection.poolLiquidity(token.address);

                    if (prevPoolTokenTotalSupply.isZero()) {
                        expectedPoolTokenAmount = amount;
                    } else {
                        expectedPoolTokenAmount = amount
                            .mul(prevPoolTokenTotalSupply)
                            .div(prevPoolLiquidity.stakedBalance);
                    }

                    const res = await deposit(amount);

                    if (isETH) {
                        transactionCost = await getTransactionCost(res);
                    }

                    await expect(res)
                        .to.emit(network, 'BaseTokenDeposited')
                        .withArgs(
                            contextId,
                            token.address,
                            providerAddress,
                            poolCollection.address,
                            amount,
                            expectedPoolTokenAmount
                        );

                    const poolLiquidity = await poolCollection.poolLiquidity(token.address);

                    await expect(res)
                        .to.emit(network, 'TotalLiquidityUpdated')
                        .withArgs(
                            contextId,
                            token.address,
                            await poolToken.totalSupply(),
                            poolLiquidity.stakedBalance,
                            await getBalance(token, masterVault.address)
                        );

                    await expect(res)
                        .to.emit(network, 'TotalLiquidityUpdated')
                        .withArgs(
                            contextId,
                            networkToken.address,
                            await masterPoolToken.totalSupply(),
                            await masterPool.stakedBalance(),
                            await networkToken.balanceOf(masterVault.address)
                        );

                    await expect(res)
                        .to.emit(network, 'TradingLiquidityUpdated')
                        .withArgs(contextId, token.address, token.address, poolLiquidity.baseTokenTradingLiquidity);

                    await expect(res)
                        .to.emit(network, 'TradingLiquidityUpdated')
                        .withArgs(
                            contextId,
                            token.address,
                            networkToken.address,
                            poolLiquidity.networkTokenTradingLiquidity
                        );

                    expect(await poolToken.totalSupply()).to.equal(
                        prevPoolTokenTotalSupply.add(expectedPoolTokenAmount)
                    );

                    expect(await getBalance(token, masterVault.address)).to.equal(prevVaultTokenBalance.add(amount));

                    // expect a few network tokens to be minted to the vault
                    expect(await networkToken.totalSupply()).to.be.gte(prevNetworkTokenTotalSupply);
                    expect(await networkToken.balanceOf(masterVault.address)).to.be.gte(prevVaultNetworkTokenBalance);

                    expect(await govToken.totalSupply()).to.equal(prevGovTotalSupply);
                    expect(await govToken.balanceOf(providerAddress)).to.equal(prevProviderGovTokenBalance);
                }

                expect(await poolToken.balanceOf(providerAddress)).to.equal(
                    prevProviderPoolTokenBalance.add(expectedPoolTokenAmount)
                );

                if (provider !== sender) {
                    expect(await getBalance(token, providerAddress)).to.equal(prevProviderTokenBalance);

                    expect(await govToken.balanceOf(senderAddress)).to.equal(prevSenderGovTokenBalance);
                }

                expect(await getBalance(token, senderAddress)).to.equal(
                    prevSenderTokenBalance.sub(amount).sub(transactionCost)
                );
            };

            const testDeposit = () => {
                context('regular deposit', () => {
                    enum Method {
                        Deposit,
                        DepositFor
                    }

                    let provider: SignerWithAddress;

                    before(async () => {
                        [, provider] = await ethers.getSigners();
                    });

                    it('should revert when attempting to deposit for an invalid provider', async () => {
                        await expect(network.depositFor(ZERO_ADDRESS, token.address, 1)).to.be.revertedWith(
                            'InvalidAddress'
                        );
                    });

                    for (const method of [Method.Deposit, Method.DepositFor]) {
                        context(`using ${camelCase(Method[method])} method`, () => {
                            let sender: SignerWithAddress;

                            before(async () => {
                                switch (method) {
                                    case Method.Deposit:
                                        sender = provider;

                                        break;

                                    case Method.DepositFor:
                                        sender = deployer;

                                        break;
                                }
                            });

                            interface Overrides {
                                value?: BigNumber;
                                poolAddress?: string;
                            }

                            const deposit = async (amount: BigNumber, overrides: Overrides = {}) => {
                                let { value, poolAddress = token.address } = overrides;

                                if (!value) {
                                    value = BigNumber.from(0);
                                    if (isETH) {
                                        value = amount;
                                    }
                                }

                                switch (method) {
                                    case Method.Deposit:
                                        return network.connect(sender).deposit(poolAddress, amount, { value });

                                    case Method.DepositFor:
                                        return network
                                            .connect(sender)
                                            .depositFor(provider.address, poolAddress, amount, { value });
                                }
                            };

                            it('should revert when attempting to deposit an invalid amount', async () => {
                                await expect(deposit(BigNumber.from(0))).to.be.revertedWith('ZeroValue');
                            });

                            it('should revert when attempting to deposit to an invalid pool', async () => {
                                await expect(
                                    deposit(BigNumber.from(1), { poolAddress: ZERO_ADDRESS })
                                ).to.be.revertedWith('InvalidAddress');
                            });

                            it('should revert when attempting to deposit into a pool that does not exist', async () => {
                                token = await createTokenBySymbol(TKN);

                                await expect(deposit(BigNumber.from(1))).to.be.revertedWith('InvalidToken');
                            });

                            const testDepositAmount = async (amount: BigNumber) => {
                                const test = async () => verifyDeposit(provider, sender, amount, deposit);

                                context(`${amount} tokens`, () => {
                                    if (!isETH) {
                                        beforeEach(async () => {
                                            const reserveToken = await Contracts.TestERC20Token.attach(token.address);
                                            await reserveToken.transfer(sender.address, amount);
                                        });

                                        it('should revert when attempting to deposit without approving the network', async () => {
                                            await expect(deposit(amount)).to.be.revertedWith(
                                                errorMessageTokenExceedsAllowance(symbol)
                                            );
                                        });
                                    }

                                    context('with an approval', () => {
                                        if (!isETH) {
                                            beforeEach(async () => {
                                                const reserveToken = await Contracts.TestERC20Token.attach(
                                                    token.address
                                                );
                                                await reserveToken.connect(sender).approve(network.address, amount);
                                            });
                                        }

                                        if (isNetworkToken) {
                                            context('with requested liquidity', () => {
                                                beforeEach(async () => {
                                                    const contextId = formatBytes32String('CTX');

                                                    const reserveToken = await createTokenBySymbol(TKN);

                                                    await createPool(
                                                        reserveToken,
                                                        network,
                                                        networkSettings,
                                                        poolCollection
                                                    );
                                                    await networkSettings.setPoolMintingLimit(
                                                        reserveToken.address,
                                                        MINTING_LIMIT
                                                    );

                                                    await network.requestLiquidityT(
                                                        contextId,
                                                        reserveToken.address,
                                                        amount
                                                    );
                                                });

                                                it('should complete a deposit', async () => {
                                                    await test();
                                                });
                                            });
                                        } else {
                                            context('when there is no unallocated network token liquidity', () => {
                                                beforeEach(async () => {
                                                    await networkSettings.setPoolMintingLimit(token.address, 0);
                                                });

                                                context('with a whitelisted token', async () => {
                                                    it('should complete a deposit', async () => {
                                                        await test();
                                                    });
                                                });

                                                context('with non-whitelisted token', async () => {
                                                    beforeEach(async () => {
                                                        await networkSettings.removeTokenFromWhitelist(token.address);
                                                    });

                                                    it('should revert when attempting to deposit', async () => {
                                                        const amount = BigNumber.from(1000);

                                                        await expect(deposit(amount)).to.be.revertedWith(
                                                            'NotWhitelisted'
                                                        );
                                                    });
                                                });
                                            });

                                            context('when there is enough unallocated network token liquidity', () => {
                                                beforeEach(async () => {
                                                    await networkSettings.setPoolMintingLimit(
                                                        token.address,
                                                        MAX_UINT256
                                                    );
                                                });

                                                context('with non-whitelisted token', async () => {
                                                    beforeEach(async () => {
                                                        await networkSettings.removeTokenFromWhitelist(token.address);
                                                    });

                                                    it('should revert when attempting to deposit', async () => {
                                                        const amount = BigNumber.from(1000);

                                                        await expect(deposit(amount)).to.be.revertedWith(
                                                            'NetworkLiquidityDisabled'
                                                        );
                                                    });
                                                });

                                                context('when spot rate is unstable', () => {
                                                    beforeEach(async () => {
                                                        const spotRate = {
                                                            n: toWei(1_000_000),
                                                            d: toWei(10_000_000)
                                                        };

                                                        const { stakedBalance } = await poolCollection.poolLiquidity(
                                                            token.address
                                                        );
                                                        await poolCollection.setTradingLiquidityT(token.address, {
                                                            networkTokenTradingLiquidity: spotRate.n,
                                                            baseTokenTradingLiquidity: spotRate.d,
                                                            tradingLiquidityProduct: spotRate.n.mul(spotRate.d),
                                                            stakedBalance
                                                        });
                                                        await poolCollection.setAverageRateT(token.address, {
                                                            rate: {
                                                                n: spotRate.n.mul(PPM_RESOLUTION),
                                                                d: spotRate.d.mul(
                                                                    PPM_RESOLUTION + MAX_DEVIATION + toPPM(0.5)
                                                                )
                                                            },
                                                            time: 0
                                                        });

                                                        it('should revert when attempting to deposit', async () => {
                                                            const amount = BigNumber.from(1000);

                                                            await expect(deposit(amount)).to.be.revertedWith(
                                                                'NetworkLiquidityDisabled'
                                                            );
                                                        });
                                                    });
                                                });

                                                context('when spot rate is stable', () => {
                                                    if (isETH) {
                                                        // eslint-disable-next-line max-len
                                                        it('should revert when attempting to deposit a different amount than what was actually sent', async () => {
                                                            await expect(
                                                                deposit(amount, {
                                                                    value: amount.add(1)
                                                                })
                                                            ).to.be.revertedWith('EthAmountMismatch');

                                                            await expect(
                                                                deposit(amount, {
                                                                    value: amount.sub(1)
                                                                })
                                                            ).to.be.revertedWith('EthAmountMismatch');

                                                            await expect(
                                                                deposit(amount, { value: BigNumber.from(0) })
                                                            ).to.be.revertedWith('InvalidPool');
                                                        });
                                                    } else {
                                                        it('should revert when attempting to deposit ETH into a non ETH pool', async () => {
                                                            await expect(
                                                                deposit(amount, { value: BigNumber.from(1) })
                                                            ).to.be.revertedWith('InvalidPool');
                                                        });
                                                    }

                                                    it('should complete a deposit', async () => {
                                                        await test();
                                                    });

                                                    context(
                                                        'when close to the limit of the unallocated network token liquidity',
                                                        () => {
                                                            beforeEach(async () => {
                                                                await networkSettings.setPoolMintingLimit(
                                                                    token.address,
                                                                    1000
                                                                );
                                                            });

                                                            it('should complete a deposit', async () => {
                                                                await test();
                                                            });
                                                        }
                                                    );
                                                });
                                            });
                                        }
                                    });
                                });
                            };

                            for (const amount of [10, 10_000, toWei(1_000_000)]) {
                                testDepositAmount(BigNumber.from(amount));
                            }
                        });
                    }
                });
            };

            const testDepositPermitted = () => {
                context('permitted deposit', () => {
                    enum Method {
                        DepositPermitted,
                        DepositForPermitted
                    }

                    const DEADLINE = MAX_UINT256;

                    let provider: Wallet;
                    let providerAddress: string;

                    beforeEach(async () => {
                        provider = await createWallet();
                        providerAddress = await provider.getAddress();
                    });

                    it('should revert when attempting to deposit for an invalid provider', async () => {
                        const amount = BigNumber.from(1);
                        const { v, r, s } = await permitContractSignature(
                            provider,
                            token.address,
                            network,
                            networkToken,
                            amount,
                            DEADLINE
                        );

                        await expect(
                            network.depositForPermitted(ZERO_ADDRESS, token.address, amount, DEADLINE, v, r, s)
                        ).to.be.revertedWith('InvalidAddress');
                    });

                    for (const method of [Method.DepositPermitted, Method.DepositForPermitted]) {
                        context(`using ${camelCase(Method[method])} method`, () => {
                            let sender: Wallet;
                            let senderAddress: string;

                            beforeEach(async () => {
                                switch (method) {
                                    case Method.DepositPermitted:
                                        sender = provider;

                                        break;

                                    case Method.DepositForPermitted:
                                        sender = await createWallet();

                                        break;
                                }

                                senderAddress = await sender.getAddress();
                            });

                            interface Overrides {
                                poolAddress?: string;
                            }

                            const deposit = async (amount: BigNumber, overrides: Overrides = {}) => {
                                const { poolAddress = token.address } = overrides;

                                const { v, r, s } = await permitContractSignature(
                                    sender,
                                    poolAddress,
                                    network,
                                    networkToken,
                                    amount,
                                    DEADLINE
                                );

                                switch (method) {
                                    case Method.DepositPermitted:
                                        return network
                                            .connect(sender)
                                            .depositPermitted(poolAddress, amount, DEADLINE, v, r, s);

                                    case Method.DepositForPermitted:
                                        return network
                                            .connect(sender)
                                            .depositForPermitted(
                                                providerAddress,
                                                poolAddress,
                                                amount,
                                                DEADLINE,
                                                v,
                                                r,
                                                s
                                            );
                                }
                            };

                            it('should revert when attempting to deposit an invalid amount', async () => {
                                await expect(deposit(BigNumber.from(0))).to.be.revertedWith('ZeroValue');
                            });

                            it('should revert when attempting to deposit to an invalid pool', async () => {
                                await expect(
                                    deposit(BigNumber.from(1), { poolAddress: ZERO_ADDRESS })
                                ).to.be.revertedWith('InvalidAddress');
                            });

                            it('should revert when attempting to deposit into a pool that does not exist', async () => {
                                const token2 = await createTokenBySymbol(TKN);

                                await expect(
                                    deposit(BigNumber.from(1), {
                                        poolAddress: token2.address
                                    })
                                ).to.be.revertedWith('InvalidToken');
                            });

                            const testDepositAmount = async (amount: BigNumber) => {
                                const test = async () => verifyDeposit(provider, sender, amount, deposit);

                                context(`${amount} tokens`, () => {
                                    if (isNetworkToken || isETH) {
                                        it('should revert when attempting to deposit', async () => {
                                            await expect(deposit(amount)).to.be.revertedWith('PermitUnsupported');
                                        });

                                        return;
                                    }

                                    beforeEach(async () => {
                                        const reserveToken = await Contracts.TestERC20Token.attach(token.address);
                                        await reserveToken.transfer(senderAddress, amount);
                                    });

                                    context('when there is no unallocated network token liquidity', () => {
                                        beforeEach(async () => {
                                            await networkSettings.setPoolMintingLimit(token.address, 0);
                                        });

                                        context('with a whitelisted token', async () => {
                                            it('should complete a deposit', async () => {
                                                await test();
                                            });
                                        });

                                        context('with non-whitelisted token', async () => {
                                            beforeEach(async () => {
                                                await networkSettings.removeTokenFromWhitelist(token.address);
                                            });

                                            it('should revert when attempting to deposit', async () => {
                                                const amount = BigNumber.from(1000);

                                                await expect(deposit(amount)).to.be.revertedWith('NotWhitelisted');
                                            });
                                        });
                                    });

                                    context('when there is enough unallocated network token liquidity', () => {
                                        beforeEach(async () => {
                                            await networkSettings.setPoolMintingLimit(token.address, MAX_UINT256);
                                        });

                                        context('with non-whitelisted token', async () => {
                                            beforeEach(async () => {
                                                await networkSettings.removeTokenFromWhitelist(token.address);
                                            });

                                            it('should revert when attempting to deposit', async () => {
                                                const amount = BigNumber.from(1000);

                                                await expect(deposit(amount)).to.be.revertedWith(
                                                    'NetworkLiquidityDisabled'
                                                );
                                            });
                                        });

                                        context('when spot rate is unstable', () => {
                                            beforeEach(async () => {
                                                const spotRate = {
                                                    n: toWei(1_000_000),
                                                    d: toWei(10_000_000)
                                                };

                                                const { stakedBalance } = await poolCollection.poolLiquidity(
                                                    token.address
                                                );
                                                await poolCollection.setTradingLiquidityT(token.address, {
                                                    networkTokenTradingLiquidity: spotRate.n,
                                                    baseTokenTradingLiquidity: spotRate.d,
                                                    tradingLiquidityProduct: spotRate.n.mul(spotRate.d),
                                                    stakedBalance
                                                });
                                                await poolCollection.setAverageRateT(token.address, {
                                                    rate: {
                                                        n: spotRate.n.mul(PPM_RESOLUTION),
                                                        d: spotRate.d.mul(PPM_RESOLUTION + MAX_DEVIATION + toPPM(0.5))
                                                    },
                                                    time: 0
                                                });

                                                it('should revert when attempting to deposit', async () => {
                                                    const amount = BigNumber.from(1000);

                                                    await expect(deposit(amount)).to.be.revertedWith(
                                                        'NetworkLiquidityDisabled'
                                                    );
                                                });
                                            });
                                        });

                                        context('when spot rate is stable', () => {
                                            it('should complete a deposit', async () => {
                                                await test();
                                            });

                                            context(
                                                'when close to the limit of the unallocated network token liquidity',
                                                () => {
                                                    beforeEach(async () => {
                                                        await networkSettings.setPoolMintingLimit(token.address, 1000);
                                                    });

                                                    it('should complete a deposit', async () => {
                                                        await test();
                                                    });
                                                }
                                            );
                                        });
                                    });
                                });
                            };

                            for (const amount of [10, 10_000, toWei(1_000_000)]) {
                                testDepositAmount(BigNumber.from(amount));
                            }
                        });
                    }
                });
            };

            testDeposit();
            testDepositPermitted();
        };

        for (const symbol of [BNT, ETH, TKN]) {
            context(symbol, () => {
                testDeposits(symbol);
            });
        }

        const testLiquidityMigration = (
            totalSupply: BigNumber,
            reserve1Amount: BigNumber,
            reserve2Amount: BigNumber,
            maxRelativeError: Decimal,
            maxOffset: { negative: number; positive: number }
        ) => {
            let now: number;
            let checkpointStore: TestCheckpointStore;
            let liquidityProtectionSettings: LiquidityProtectionSettings;
            let liquidityProtectionStore: LiquidityProtectionStore;
            let liquidityProtectionStats: LiquidityProtectionStats;
            let liquidityProtectionSystemStore: LiquidityProtectionSystemStore;
            let liquidityProtectionWallet: TokenHolder;
            let liquidityProtection: TestLiquidityProtection;
            let converter: TestStandardPoolConverter;
            let poolToken: DSToken;
            let baseToken: IERC20;
            let owner: SignerWithAddress;
            let provider: SignerWithAddress;

            const expectInRange = (x: BigNumber, y: BigNumber) => {
                expect(x).to.gte(y.sub(maxOffset.negative));
                expect(x).to.lte(y.add(maxOffset.positive));
            };

            const addProtectedLiquidity = async (
                poolTokenAddress: string,
                token: IERC20,
                tokenAddress: string,
                amount: BigNumber,
                isETH: boolean,
                from: SignerWithAddress
            ) => {
                let value = BigNumber.from(0);
                if (isETH) {
                    value = amount;
                } else {
                    await token.connect(from).approve(liquidityProtection.address, amount);
                }

                return liquidityProtection
                    .connect(from)
                    .addLiquidity(poolTokenAddress, tokenAddress, amount, { value });
            };

            const getProtection = async (protectionId: BigNumber) => {
                const protection = await liquidityProtectionStore.protectedLiquidity(protectionId);
                return {
                    provider: protection[0],
                    poolToken: protection[1],
                    reserveToken: protection[2],
                    poolAmount: protection[3],
                    reserveAmount: protection[4],
                    reserveRateN: protection[5],
                    reserveRateD: protection[6],
                    timestamp: protection[7]
                };
            };

            const getPoolStats = async (
                poolToken: TokenWithAddress,
                reserveToken: TokenWithAddress,
                isETH: boolean
            ) => {
                const poolTokenAddress = poolToken.address;
                const reserveTokenAddress = isETH ? NATIVE_TOKEN_ADDRESS : reserveToken.address;
                return {
                    totalPoolAmount: await liquidityProtectionStats.totalPoolAmount(poolTokenAddress),
                    totalReserveAmount: await liquidityProtectionStats.totalReserveAmount(
                        poolTokenAddress,
                        reserveTokenAddress
                    )
                };
            };

            const getProviderStats = async (
                provider: SignerWithAddress,
                poolToken: TokenWithAddress,
                reserveToken: TokenWithAddress,
                isETH: boolean
            ) => {
                const poolTokenAddress = poolToken.address;
                const reserveTokenAddress = isETH ? NATIVE_TOKEN_ADDRESS : reserveToken.address;
                return {
                    totalProviderAmount: await liquidityProtectionStats.totalProviderAmount(
                        provider.address,
                        poolTokenAddress,
                        reserveTokenAddress
                    ),
                    providerPools: await liquidityProtectionStats.providerPools(provider.address)
                };
            };

            const setTime = async (time: number) => {
                now = time;

                for (const t of [converter, checkpointStore, liquidityProtection]) {
                    if (t) {
                        await t.setTime(now);
                    }
                }
            };

            const initLegacySystem = async (isETH: boolean) => {
                [owner, provider] = await ethers.getSigners();

                baseToken = (await createTokenBySymbol(isETH ? ETH : TKN)) as IERC20;

                ({
                    checkpointStore,
                    liquidityProtectionStore,
                    liquidityProtectionStats,
                    liquidityProtectionSystemStore,
                    liquidityProtectionWallet,
                    liquidityProtectionSettings,
                    liquidityProtection,
                    poolToken,
                    converter
                } = await createLegacySystem(
                    owner,
                    network,
                    masterVault,
                    networkToken,
                    networkTokenGovernance,
                    govTokenGovernance,
                    baseToken
                ));

                await networkTokenGovernance.mint(owner.address, totalSupply);

                await liquidityProtectionSettings.setMinNetworkTokenLiquidityForMinting(100);
                await liquidityProtectionSettings.setMinNetworkCompensation(3);

                await network.grantRole(BancorNetworkRoles.ROLE_MIGRATION_MANAGER, liquidityProtection.address);
                await networkTokenGovernance.grantRole(roles.TokenGovernance.ROLE_MINTER, liquidityProtection.address);
                await govTokenGovernance.grantRole(roles.TokenGovernance.ROLE_MINTER, liquidityProtection.address);

                await createPool(baseToken, network, networkSettings, poolCollection);
                await networkSettings.setPoolMintingLimit(baseToken.address, MINTING_LIMIT);
                await poolCollection.setDepositLimit(baseToken.address, DEPOSIT_LIMIT);
                await poolCollection.setInitialRate(baseToken.address, INITIAL_RATE);

                await networkToken.approve(converter.address, reserve2Amount);

                let value = BigNumber.from(0);
                if (isETH) {
                    value = reserve1Amount;
                } else {
                    await baseToken.approve(converter.address, reserve1Amount);
                }

                await converter.addLiquidity(
                    [baseToken.address, networkToken.address],
                    [reserve1Amount, reserve2Amount],
                    1,
                    {
                        value: value
                    }
                );

                await liquidityProtectionSettings.addPoolToWhitelist(poolToken.address);

                await setTime(await latest());
            };

            for (const isETH of [false, true]) {
                describe(`base token (${isETH ? 'ETH' : 'ERC20'})`, () => {
                    beforeEach(async () => {
                        await initLegacySystem(isETH);
                        await addProtectedLiquidity(
                            poolToken.address,
                            baseToken,
                            baseToken.address,
                            BigNumber.from(1000),
                            isETH,
                            owner
                        );
                    });

                    it('verifies that the caller cannot migrate a position more than once in the same transaction', async () => {
                        const protectionId = (await liquidityProtectionStore.protectedLiquidityIds(owner.address))[0];
                        await liquidityProtection.setTime(now + duration.seconds(1));
                        await expect(
                            liquidityProtection.migratePositions([protectionId, protectionId])
                        ).to.be.revertedWith('ERR_ACCESS_DENIED');
                    });

                    it('verifies that the caller cannot migrate a position more than once in different transactions', async () => {
                        const protectionId = (await liquidityProtectionStore.protectedLiquidityIds(owner.address))[0];
                        await liquidityProtection.setTime(now + duration.seconds(1));
                        await liquidityProtection.migratePositions([protectionId]);
                        await expect(liquidityProtection.migratePositions([protectionId])).to.be.revertedWith(
                            'ERR_ACCESS_DENIED'
                        );
                    });

                    it('verifies that the caller can migrate positions', async () => {
                        const protectionId = (await liquidityProtectionStore.protectedLiquidityIds(owner.address))[0];
                        const protection = await getProtection(protectionId);

                        const prevPoolStats = await getPoolStats(poolToken, baseToken, isETH);
                        const prevProviderStats = await getProviderStats(owner, poolToken, baseToken, isETH);

                        const prevSystemBalance = await liquidityProtectionSystemStore.systemBalance(poolToken.address);

                        const prevVaultBaseBalance = await getBalance(baseToken, masterVault.address);
                        const prevVaultNetworkBalance = await getBalance(networkToken, masterVault.address);

                        await liquidityProtection.setTime(now + duration.seconds(1));

                        const prevWalletBalance = await poolToken.balanceOf(liquidityProtectionWallet.address);
                        const prevBalance = await getBalance(baseToken, owner.address);
                        const prevGovBalance = await govToken.balanceOf(owner.address);

                        const res = await liquidityProtection.migratePositions([protectionId]);
                        const transactionCost = isETH ? await getTransactionCost(res) : BigNumber.from(0);

                        // verify protected liquidities
                        expect(await liquidityProtectionStore.protectedLiquidityIds(owner.address)).to.be.empty;

                        // verify stats
                        const poolStats = await getPoolStats(poolToken, baseToken, isETH);
                        expect(poolStats.totalPoolAmount).to.equal(
                            prevPoolStats.totalPoolAmount.sub(protection.poolAmount)
                        );
                        expect(poolStats.totalReserveAmount).to.equal(
                            prevPoolStats.totalReserveAmount.sub(protection.reserveAmount)
                        );

                        const providerStats = await getProviderStats(owner, poolToken, baseToken, isETH);
                        expect(providerStats.totalProviderAmount).to.equal(
                            prevProviderStats.totalProviderAmount.sub(protection.reserveAmount)
                        );
                        expect(providerStats.providerPools).to.deep.equal([poolToken.address]);

                        // verify balances
                        const systemBalance = await liquidityProtectionSystemStore.systemBalance(poolToken.address);
                        expectInRange(systemBalance, prevSystemBalance.sub(protection.poolAmount));

                        const vaultBaseBalance = await getBalance(baseToken, masterVault.address);
                        const vaultNetworkBalance = await getBalance(networkToken, masterVault.address);
                        expectInRange(vaultBaseBalance, prevVaultBaseBalance.add(protection.reserveAmount));
                        expectInRange(
                            vaultNetworkBalance,
                            prevVaultNetworkBalance.add(protection.reserveAmount.div(2))
                        );

                        const walletBalance = await poolToken.balanceOf(liquidityProtectionWallet.address);

                        // double since system balance was also liquidated
                        const delta = protection.poolAmount.mul(2);
                        expectInRange(walletBalance, prevWalletBalance.sub(delta));

                        const balance = await getBalance(baseToken, owner.address);
                        expect(balance).to.equal(prevBalance.sub(transactionCost));

                        const govBalance = await govToken.balanceOf(owner.address);
                        expect(govBalance).to.equal(prevGovBalance);

                        const protectionPoolBalance = await poolToken.balanceOf(liquidityProtection.address);
                        expect(protectionPoolBalance).to.equal(0);

                        const protectionBaseBalance = await getBalance(baseToken, liquidityProtection.address);
                        expect(protectionBaseBalance).to.equal(0);

                        const protectionNetworkBalance = await networkToken.balanceOf(liquidityProtection.address);
                        expect(protectionNetworkBalance).to.equal(0);
                    });

                    it('verifies that the owner can migrate system pool tokens', async () => {
                        const protectionId = (await liquidityProtectionStore.protectedLiquidityIds(owner.address))[0];
                        const protection = await getProtection(protectionId);

                        const prevSystemBalance = await liquidityProtectionSystemStore.systemBalance(poolToken.address);

                        const prevVaultBaseBalance = await getBalance(baseToken, masterVault.address);
                        const prevVaultNetworkBalance = await getBalance(networkToken, masterVault.address);

                        await liquidityProtection.setTime(now + duration.seconds(1));

                        const prevGovBalance = await govToken.balanceOf(owner.address);

                        await liquidityProtection.migrateSystemPoolTokens([poolToken.address]);

                        // verify balances
                        const systemBalance = await liquidityProtectionSystemStore.systemBalance(poolToken.address);
                        expect(systemBalance).to.equal(prevSystemBalance.sub(protection.poolAmount));

                        const vaultBaseBalance = await getBalance(baseToken, masterVault.address);
                        const vaultNetworkBalance = await getBalance(networkToken, masterVault.address);
                        expect(vaultBaseBalance).to.equal(prevVaultBaseBalance.add(protection.reserveAmount.div(2)));
                        expect(vaultNetworkBalance).to.equal(prevVaultNetworkBalance);

                        const govBalance = await govToken.balanceOf(owner.address);
                        expect(govBalance).to.equal(prevGovBalance);

                        const protectionPoolBalance = await poolToken.balanceOf(liquidityProtection.address);
                        expect(protectionPoolBalance).to.equal(0);

                        const protectionBaseBalance = await getBalance(baseToken, liquidityProtection.address);
                        expect(protectionBaseBalance).to.equal(0);

                        const protectionNetworkBalance = await networkToken.balanceOf(liquidityProtection.address);
                        expect(protectionNetworkBalance).to.equal(0);
                    });
                });
            }

            describe('network token', () => {
                beforeEach(async () => {
                    await initLegacySystem(false);

                    const amount = BigNumber.from(100_000);
                    await baseToken.transfer(provider.address, amount);
                    await baseToken.connect(provider).approve(network.address, amount);
                    await network.connect(provider).deposit(baseToken.address, amount);

                    const amount1 = BigNumber.from(5000);
                    await baseToken.transfer(provider.address, amount1);
                    await addProtectedLiquidity(
                        poolToken.address,
                        baseToken,
                        baseToken.address,
                        amount1,
                        false,
                        provider
                    );

                    const amount2 = BigNumber.from(1000);
                    await addProtectedLiquidity(
                        poolToken.address,
                        networkToken,
                        networkToken.address,
                        amount2,
                        false,
                        owner
                    );
                });

                it('verifies that the caller cannot migrate a position more than once in the same transaction', async () => {
                    const protectionId = (await liquidityProtectionStore.protectedLiquidityIds(owner.address))[0];
                    await liquidityProtection.setTime(now + duration.seconds(1));
                    await expect(liquidityProtection.migratePositions([protectionId, protectionId])).to.be.revertedWith(
                        'ERR_ACCESS_DENIED'
                    );
                });

                it('verifies that the caller cannot migrate a position more than once in different transactions', async () => {
                    const protectionId = (await liquidityProtectionStore.protectedLiquidityIds(owner.address))[0];
                    await liquidityProtection.setTime(now + duration.seconds(1));
                    await liquidityProtection.migratePositions([protectionId]);
                    await expect(liquidityProtection.migratePositions([protectionId])).to.be.revertedWith(
                        'ERR_ACCESS_DENIED'
                    );
                });

                it('verifies that the caller can migrate positions', async () => {
                    const protectionId = (await liquidityProtectionStore.protectedLiquidityIds(owner.address))[0];
                    const protection = await getProtection(protectionId);

                    const prevPoolStats = await getPoolStats(poolToken, networkToken, false);
                    const prevProviderStats = await getProviderStats(owner, poolToken, networkToken, false);
                    const prevSystemBalance = await liquidityProtectionSystemStore.systemBalance(poolToken.address);
                    const prevWalletBalance = await poolToken.balanceOf(liquidityProtectionWallet.address);
                    const prevBalance = await getBalance(networkToken, owner.address);
                    const prevGovBalance = await govToken.balanceOf(owner.address);

                    const prevVaultBaseBalance = await getBalance(baseToken, masterVault.address);
                    const prevVaultNetworkBalance = await getBalance(networkToken, masterVault.address);

                    await liquidityProtection.setTime(now + duration.seconds(1));
                    await liquidityProtection.migratePositions([protectionId]);

                    // verify protected liquidities
                    expect(await liquidityProtectionStore.protectedLiquidityIds(owner.address)).to.be.empty;

                    // verify stats
                    const poolStats = await getPoolStats(poolToken, networkToken, false);
                    expect(poolStats.totalPoolAmount).to.equal(prevSystemBalance.add(protection.poolAmount));
                    expect(poolStats.totalReserveAmount).to.equal(
                        prevPoolStats.totalReserveAmount.sub(protection.reserveAmount)
                    );

                    const providerStats = await getProviderStats(owner, poolToken, networkToken, false);
                    expect(providerStats.totalProviderAmount).to.equal(
                        prevProviderStats.totalProviderAmount.sub(protection.reserveAmount)
                    );
                    expect(prevProviderStats.providerPools).to.deep.equal([poolToken.address]);

                    // verify balances
                    const systemBalance = await liquidityProtectionSystemStore.systemBalance(poolToken.address);
                    expect(systemBalance).to.equal(prevSystemBalance.add(protection.poolAmount));

                    const vaultBaseBalance = await getBalance(baseToken, masterVault.address);
                    const vaultNetworkBalance = await getBalance(networkToken, masterVault.address);
                    expect(vaultBaseBalance).to.equal(prevVaultBaseBalance);
                    expect(vaultNetworkBalance).to.equal(prevVaultNetworkBalance);

                    const walletBalance = await poolToken.balanceOf(liquidityProtectionWallet.address);
                    expect(walletBalance).to.equal(prevWalletBalance);

                    const balance = await getBalance(networkToken, owner.address);
                    expect(balance).to.almostEqual(new Decimal(prevBalance.add(protection.reserveAmount).toString()), {
                        maxRelativeError
                    });

                    const govBalance = await govToken.balanceOf(owner.address);
                    expect(govBalance).to.equal(prevGovBalance);

                    const protectionPoolBalance = await poolToken.balanceOf(liquidityProtection.address);
                    expect(protectionPoolBalance).to.equal(0);

                    const protectionBaseBalance = await getBalance(baseToken, liquidityProtection.address);
                    expect(protectionBaseBalance).to.equal(0);

                    const protectionNetworkBalance = await networkToken.balanceOf(liquidityProtection.address);
                    expectInRange(protectionNetworkBalance, BigNumber.from(0));
                });
            });
        };

        for (const { totalSupply, reserve1Amount, reserve2Amount, maxRelativeError, maxOffset } of [
            {
                totalSupply: BigNumber.from(10_000_000),
                reserve1Amount: BigNumber.from(1_000_000),
                reserve2Amount: BigNumber.from(2_500_000),
                maxRelativeError: new Decimal('0.000000000000000000000001'),
                maxOffset: { negative: 0, positive: 0 }
            },
            {
                totalSupply: toWei(10_000_000),
                reserve1Amount: BigNumber.from(1_000_000),
                reserve2Amount: BigNumber.from(2_500_000),
                maxRelativeError: new Decimal('0.000000000000000000000001'),
                maxOffset: { negative: 0, positive: 0 }
            },
            {
                totalSupply: BigNumber.from(10_000_000),
                reserve1Amount: toWei(1_000_000),
                reserve2Amount: toWei(2_500_000),
                maxRelativeError: new Decimal('0.000000000000000000000001003'),
                maxOffset: { negative: 1, positive: 1 }
            },
            {
                totalSupply: toWei(10_000_000),
                reserve1Amount: toWei(1_000_000),
                reserve2Amount: toWei(2_500_000),
                maxRelativeError: new Decimal('0.000000000000000000000001'),
                maxOffset: { negative: 1, positive: 1 }
            }
        ]) {
            describe(`migrate liquidity (totalSupply = ${totalSupply}, reserve1Amount = ${reserve1Amount}, reserve2Amount = ${reserve2Amount})`, () => {
                testLiquidityMigration(totalSupply, reserve1Amount, reserve2Amount, maxRelativeError, maxOffset);
            });
        }
    });

    describe('withdraw', () => {
        let network: TestBancorNetwork;
        let networkSettings: NetworkSettings;
        let networkToken: IERC20;
        let govToken: IERC20;
        let masterPool: TestMasterPool;
        let poolCollection: TestPoolCollection;
        let masterVault: MasterVault;
        let pendingWithdrawals: TestPendingWithdrawals;
        let masterPoolToken: PoolToken;
        let externalProtectionVault: ExternalProtectionVault;

        const MAX_DEVIATION = toPPM(1);
        const MINTING_LIMIT = toWei(10_000_000);
        const WITHDRAWAL_FEE = toPPM(5);
        const MIN_LIQUIDITY_FOR_TRADING = toWei(100_000);

        const setTime = async (time: number) => {
            await network.setTime(time);
            await pendingWithdrawals.setTime(time);
        };

        const setup = async () => {
            ({
                network,
                networkSettings,
                networkToken,
                govToken,
                masterPool,
                poolCollection,
                masterVault,
                pendingWithdrawals,
                masterPoolToken,
                externalProtectionVault
            } = await createSystem());

            await networkSettings.setAverageRateMaxDeviationPPM(MAX_DEVIATION);
            await networkSettings.setWithdrawalFeePPM(WITHDRAWAL_FEE);
            await networkSettings.setMinLiquidityForTrading(MIN_LIQUIDITY_FOR_TRADING);

            await setTime(await latest());
        };

        beforeEach(async () => {
            await waffle.loadFixture(setup);
        });

        it('should revert when attempting to withdraw a non-existing withdrawal request', async () => {
            await expect(network.withdraw(12_345)).to.be.revertedWith('AccessDenied');
        });

        const testWithdraw = async (symbol: string) => {
            const isNetworkToken = symbol === BNT;
            const isETH = symbol === ETH;

            context('with an initiated withdrawal request', () => {
                let provider: SignerWithAddress;
                let poolToken: PoolToken;
                let token: TokenWithAddress;
                let poolTokenAmount: BigNumber;
                let id: BigNumber;
                let creationTime: number;

                before(async () => {
                    [, provider] = await ethers.getSigners();
                });

                beforeEach(async () => {
                    if (isNetworkToken) {
                        token = networkToken;
                    } else {
                        token = await createTokenBySymbol(symbol);
                    }

                    // create a deposit
                    const amount = toWei(222_222_222);

                    if (isNetworkToken) {
                        poolToken = masterPoolToken;

                        const contextId = formatBytes32String('CTX');
                        const reserveToken = await createTokenBySymbol(TKN);
                        await networkSettings.setPoolMintingLimit(reserveToken.address, MAX_UINT256);

                        await network.requestLiquidityT(contextId, reserveToken.address, amount);
                    } else {
                        poolToken = await createPool(token, network, networkSettings, poolCollection);

                        await networkSettings.setPoolMintingLimit(token.address, MINTING_LIMIT);

                        await poolCollection.setDepositLimit(token.address, MAX_UINT256);
                        await poolCollection.setInitialRate(token.address, INITIAL_RATE);
                    }

                    await depositToPool(provider, token, amount, network);

                    poolTokenAmount = await poolToken.balanceOf(provider.address);

                    ({ id, creationTime } = await initWithdraw(
                        provider,
                        pendingWithdrawals,
                        poolToken,
                        await poolToken.balanceOf(provider.address)
                    ));
                });

                it('should revert when attempting to withdraw from a different provider', async () => {
                    await expect(network.connect(deployer).withdraw(id)).to.be.revertedWith('AccessDenied');
                });

                context('during the lock duration', () => {
                    beforeEach(async () => {
                        await setTime(creationTime + 1000);
                    });

                    it('should revert when attempting to withdraw', async () => {
                        await expect(network.connect(provider).withdraw(id)).to.be.revertedWith('WithdrawalNotAllowed');
                    });

                    context('after the withdrawal window duration', () => {
                        beforeEach(async () => {
                            const withdrawalDuration =
                                (await pendingWithdrawals.lockDuration()) +
                                (await pendingWithdrawals.withdrawalWindowDuration());
                            await setTime(creationTime + withdrawalDuration + 1);
                        });

                        it('should revert when attempting to withdraw', async () => {
                            await expect(network.connect(provider).withdraw(id)).to.be.revertedWith(
                                'WithdrawalNotAllowed'
                            );
                        });
                    });

                    context('during the withdrawal window duration', () => {
                        beforeEach(async () => {
                            const withdrawalDuration =
                                (await pendingWithdrawals.lockDuration()) +
                                (await pendingWithdrawals.withdrawalWindowDuration());
                            await setTime(creationTime + withdrawalDuration - 1);
                        });

                        if (isNetworkToken) {
                            it('should revert when attempting to withdraw without approving the governance token amount', async () => {
                                await expect(network.connect(provider).withdraw(id)).to.be.revertedWith(
                                    'ERR_UNDERFLOW'
                                );
                            });

                            it('should revert when attempting to withdraw with an insufficient governance token amount', async () => {
                                await govToken.connect(provider).transfer(deployer.address, 1);
                                await govToken.connect(provider).approve(network.address, poolTokenAmount);

                                await expect(network.connect(provider).withdraw(id)).to.be.revertedWith(
                                    'ERR_UNDERFLOW'
                                );
                            });
                        }

                        context('with approvals', () => {
                            let contextId: string;

                            beforeEach(async () => {
                                contextId = solidityKeccak256(
                                    ['address', 'uint32', 'uint256'],
                                    [provider.address, await network.currentTime(), id]
                                );

                                if (isNetworkToken) {
                                    await govToken.connect(provider).approve(network.address, poolTokenAmount);
                                }
                            });

                            const test = async () => {
                                const prevPoolTokenTotalSupply = await poolToken.totalSupply();
                                const prevPoolPoolTokenBalance = await poolToken.balanceOf(masterPool.address);
                                const prevCollectionPoolTokenBalance = await poolToken.balanceOf(
                                    poolCollection.address
                                );
                                const prevProviderPoolTokenBalance = await poolToken.balanceOf(provider.address);

                                const prevProviderTokenBalance = await getBalance(token, provider.address);

                                const prevGovTotalSupply = await govToken.totalSupply();
                                const prevPoolGovTokenBalance = await govToken.balanceOf(masterPool.address);
                                const prevProviderGovTokenBalance = await govToken.balanceOf(provider.address);

                                let transactionCost = BigNumber.from(0);

                                if (isNetworkToken) {
                                    const withdrawalAmounts = await masterPool.withdrawalAmountsT(poolTokenAmount);

                                    const res = await network.connect(provider).withdraw(id);

                                    await expect(res)
                                        .to.emit(network, 'NetworkTokenWithdrawn')
                                        .withArgs(
                                            contextId,
                                            provider.address,
                                            withdrawalAmounts.networkTokenAmount,
                                            poolTokenAmount,
                                            poolTokenAmount,
                                            withdrawalAmounts.withdrawalFeeAmount
                                        );

                                    await expect(res)
                                        .to.emit(network, 'TotalLiquidityUpdated')
                                        .withArgs(
                                            contextId,
                                            token.address,
                                            await poolToken.totalSupply(),
                                            await masterPool.stakedBalance(),
                                            await getBalance(token, masterVault.address)
                                        );

                                    expect(await poolToken.totalSupply()).to.equal(prevPoolTokenTotalSupply);
                                    expect(await poolToken.balanceOf(masterPool.address)).to.equal(
                                        prevPoolPoolTokenBalance.add(poolTokenAmount)
                                    );

                                    expect(await govToken.totalSupply()).to.equal(
                                        prevGovTotalSupply.sub(poolTokenAmount)
                                    );

                                    expect(await govToken.balanceOf(provider.address)).to.equal(
                                        prevProviderGovTokenBalance.sub(poolTokenAmount)
                                    );
                                } else {
                                    const withdrawalAmounts = await poolCollection.poolWithdrawalAmountsT(
                                        token.address,
                                        poolTokenAmount,
                                        await getBalance(token, masterVault.address),
                                        await getBalance(token, externalProtectionVault.address)
                                    );

                                    const res = await network.connect(provider).withdraw(id);

                                    if (isETH) {
                                        transactionCost = await getTransactionCost(res);
                                    }

                                    await expect(res)
                                        .to.emit(network, 'BaseTokenWithdrawn')
                                        .withArgs(
                                            contextId,
                                            token.address,
                                            provider.address,
                                            poolCollection.address,
                                            withdrawalAmounts.baseTokensToTransferFromMasterVault.add(
                                                withdrawalAmounts.baseTokensToTransferFromEPV
                                            ),
                                            poolTokenAmount,
                                            withdrawalAmounts.baseTokensToTransferFromEPV,
                                            withdrawalAmounts.networkTokensToMintForProvider,
                                            withdrawalAmounts.baseTokensWithdrawalFee
                                        );

                                    const poolLiquidity = await poolCollection.poolLiquidity(token.address);

                                    await expect(res)
                                        .to.emit(network, 'TotalLiquidityUpdated')
                                        .withArgs(
                                            contextId,
                                            token.address,
                                            await poolToken.totalSupply(),
                                            poolLiquidity.stakedBalance,
                                            await getBalance(token, masterVault.address)
                                        );

                                    await expect(res)
                                        .to.emit(network, 'TradingLiquidityUpdated')
                                        .withArgs(
                                            contextId,
                                            token.address,
                                            token.address,
                                            poolLiquidity.baseTokenTradingLiquidity
                                        );

                                    await expect(res)
                                        .to.emit(network, 'TradingLiquidityUpdated')
                                        .withArgs(
                                            contextId,
                                            token.address,
                                            networkToken.address,
                                            poolLiquidity.networkTokenTradingLiquidity
                                        );

                                    expect(await poolToken.totalSupply()).to.equal(
                                        prevPoolTokenTotalSupply.sub(poolTokenAmount)
                                    );
                                    expect(await poolToken.balanceOf(masterPool.address)).to.equal(
                                        prevPoolPoolTokenBalance
                                    );

                                    expect(await govToken.totalSupply()).to.equal(prevGovTotalSupply);
                                    expect(await govToken.balanceOf(provider.address)).to.equal(
                                        prevProviderGovTokenBalance
                                    );
                                }

                                expect(await poolToken.balanceOf(poolCollection.address)).to.equal(
                                    prevCollectionPoolTokenBalance
                                );
                                expect(await poolToken.balanceOf(provider.address)).to.equal(
                                    prevProviderPoolTokenBalance
                                );

                                expect(await govToken.balanceOf(masterPool.address)).to.equal(prevPoolGovTokenBalance);

                                // sanity test:
                                expect(await getBalance(token, provider.address)).to.be.gte(
                                    prevProviderTokenBalance.sub(transactionCost)
                                );

                                // TODO: test actual amounts
                                // TODO: test request/renounce liquidity
                                // TODO: test vault and external storage balances
                            };

                            if (isNetworkToken) {
                                it('should complete a withdraw', async () => {
                                    await test();
                                });
                            } else {
                                context('with non-whitelisted token', async () => {
                                    beforeEach(async () => {
                                        await networkSettings.removeTokenFromWhitelist(token.address);
                                    });

                                    it('should revert when attempting to withdraw', async () => {
                                        await expect(network.connect(provider).withdraw(id)).to.be.revertedWith(
                                            'NetworkLiquidityDisabled'
                                        );
                                    });
                                });

                                context('when spot rate is unstable', () => {
                                    beforeEach(async () => {
                                        const spotRate = {
                                            n: toWei(1_000_000),
                                            d: toWei(10_000_000)
                                        };

                                        const { stakedBalance } = await poolCollection.poolLiquidity(token.address);
                                        await poolCollection.setTradingLiquidityT(token.address, {
                                            networkTokenTradingLiquidity: spotRate.n,
                                            baseTokenTradingLiquidity: spotRate.d,
                                            tradingLiquidityProduct: spotRate.n.mul(spotRate.d),
                                            stakedBalance
                                        });
                                        await poolCollection.setAverageRateT(token.address, {
                                            rate: {
                                                n: spotRate.n.mul(PPM_RESOLUTION),
                                                d: spotRate.d.mul(PPM_RESOLUTION + MAX_DEVIATION + toPPM(0.5))
                                            },
                                            time: 0
                                        });
                                    });

                                    it('should revert when attempting to withdraw', async () => {
                                        await expect(network.connect(provider).withdraw(id)).to.be.revertedWith(
                                            'NetworkLiquidityDisabled'
                                        );
                                    });
                                });

                                context('when spot rate is stable', () => {
                                    it('should complete a withdraw', async () => {
                                        await test();
                                    });
                                });
                            }
                        });
                    });
                });
            });
        };

        for (const symbol of [BNT, ETH, TKN]) {
            context(symbol, () => {
                testWithdraw(symbol);
            });
        }
    });

    describe('trade', () => {
        let network: TestBancorNetwork;
        let networkInformation: BancorNetworkInformation;
        let networkSettings: NetworkSettings;
        let networkToken: IERC20;
        let masterPool: TestMasterPool;
        let poolCollection: TestPoolCollection;
        let masterVault: MasterVault;

        const MIN_LIQUIDITY_FOR_TRADING = toWei(100_000);
        const NETWORK_TOKEN_LIQUIDITY = toWei(100_000);
        const MIN_RETURN_AMOUNT = BigNumber.from(1);

        let sourceToken: TokenWithAddress;
        let targetToken: TokenWithAddress;

        let trader: Wallet;

        beforeEach(async () => {
            ({ network, networkInformation, networkSettings, networkToken, masterPool, poolCollection, masterVault } =
                await createSystem());

            await networkSettings.setMinLiquidityForTrading(MIN_LIQUIDITY_FOR_TRADING);
        });

        const setupPools = async (source: PoolSpec, target: PoolSpec) => {
            trader = await createWallet();

            ({ token: sourceToken } = await setupSimplePool(
                source,
                deployer,
                network,
                networkInformation,
                networkSettings,
                poolCollection
            ));

            ({ token: targetToken } = await setupSimplePool(
                target,
                deployer,
                network,
                networkInformation,
                networkSettings,
                poolCollection
            ));

            await depositToPool(deployer, networkToken, NETWORK_TOKEN_LIQUIDITY, network);

            await network.setTime(await latest());
        };

        interface TradeOverrides {
            value?: BigNumber;
            minReturnAmount?: BigNumber;
            deadline?: BigNumberish;
            beneficiary?: string;
            sourceTokenAddress?: string;
            targetTokenAddress?: string;
        }

        const trade = async (amount: BigNumber, overrides: TradeOverrides = {}) => {
            let {
                value,
                minReturnAmount = MIN_RETURN_AMOUNT,
                deadline = MAX_UINT256,
                beneficiary = ZERO_ADDRESS,
                sourceTokenAddress = sourceToken.address,
                targetTokenAddress = targetToken.address
            } = overrides;

            if (!value) {
                value = BigNumber.from(0);
                if (sourceTokenAddress === NATIVE_TOKEN_ADDRESS) {
                    value = amount;
                }
            }

            return network
                .connect(trader)
                .trade(sourceTokenAddress, targetTokenAddress, amount, minReturnAmount, deadline, beneficiary, {
                    value
                });
        };

        interface TradePermittedOverrides {
            minReturnAmount?: BigNumber;
            deadline?: BigNumberish;
            beneficiary?: string;
            sourceTokenAddress?: string;
            targetTokenAddress?: string;
            approvedAmount?: BigNumber;
        }

        const tradePermitted = async (amount: BigNumber, overrides: TradePermittedOverrides = {}) => {
            const {
                minReturnAmount = MIN_RETURN_AMOUNT,
                deadline = MAX_UINT256,
                beneficiary = ZERO_ADDRESS,
                sourceTokenAddress = sourceToken.address,
                targetTokenAddress = targetToken.address,
                approvedAmount = amount
            } = overrides;

            const { v, r, s } = await permitContractSignature(
                trader,
                sourceTokenAddress,
                network,
                networkToken,
                approvedAmount,
                deadline
            );

            return network
                .connect(trader)
                .tradePermitted(
                    sourceTokenAddress,
                    targetTokenAddress,
                    amount,
                    minReturnAmount,
                    deadline,
                    beneficiary,
                    v,
                    r,
                    s
                );
        };

        const verifyTrade = async (
            trader: Signer | Wallet,
            beneficiaryAddress: string,
            amount: BigNumber,
            trade: (
                amount: BigNumber,
                options: TradeOverrides | TradePermittedOverrides
            ) => Promise<ContractTransaction>
        ) => {
            const isSourceETH = sourceToken.address === NATIVE_TOKEN_ADDRESS;
            const isTargetETH = targetToken.address === NATIVE_TOKEN_ADDRESS;
            const isSourceNetworkToken = sourceToken.address === networkToken.address;
            const isTargetNetworkToken = targetToken.address === networkToken.address;

            const traderAddress = await trader.getAddress();
            const minReturnAmount = MIN_RETURN_AMOUNT;
            const deadline = MAX_UINT256;
            const beneficiary = beneficiaryAddress !== ZERO_ADDRESS ? beneficiaryAddress : traderAddress;

            const contextId = solidityKeccak256(
                ['address', 'uint32', 'address', 'address', 'uint256', 'uint256', 'uint256', 'address'],
                [
                    traderAddress,
                    await network.currentTime(),
                    sourceToken.address,
                    targetToken.address,
                    amount,
                    minReturnAmount,
                    deadline,
                    beneficiary
                ]
            );

            const prevTraderSourceTokenAmount = await getBalance(sourceToken, traderAddress);
            const prevVaultSourceTokenAmount = await getBalance(sourceToken, masterVault.address);

            const prevBeneficiaryTargetTokenAmount = await getBalance(targetToken, beneficiary);
            const prevVaultTargetTokenAmount = await getBalance(targetToken, masterVault.address);

            const prevTraderNetworkTokenAmount = await getBalance(networkToken, traderAddress);
            const prevBeneficiaryNetworkTokenAmount = await getBalance(networkToken, beneficiary);
            const prevVaultNetworkTokenAmount = await getBalance(networkToken, masterVault.address);

            const prevMasterPoolStakedBalance = await masterPool.stakedBalance();

            let sourceTradeAmounts!: AsyncReturnType<TestBancorNetwork['callStatic']['tradePoolCollectionT']>;
            let tradeAmounts;
            if (isSourceNetworkToken || isTargetNetworkToken) {
                tradeAmounts = await network.callStatic.tradePoolCollectionT(
                    poolCollection.address,
                    sourceToken.address,
                    targetToken.address,
                    amount,
                    MIN_RETURN_AMOUNT
                );
            } else {
                sourceTradeAmounts = await network.callStatic.tradePoolCollectionT(
                    poolCollection.address,
                    sourceToken.address,
                    networkToken.address,
                    amount,
                    MIN_RETURN_AMOUNT
                );

                tradeAmounts = await network.callStatic.tradePoolCollectionT(
                    poolCollection.address,
                    networkToken.address,
                    targetToken.address,
                    sourceTradeAmounts.amount,
                    MIN_RETURN_AMOUNT
                );
            }

            const targetAmount = await networkInformation.tradeTargetAmount(
                sourceToken.address,
                targetToken.address,
                amount
            );
            expect(targetAmount).to.equal(tradeAmounts.amount);

            const res = await trade(amount, { minReturnAmount, beneficiary: beneficiaryAddress, deadline });

            const transactionCost = await getTransactionCost(res);

            const masterPoolStakedBalance = await masterPool.stakedBalance();

            if (isSourceNetworkToken) {
                const poolLiquidity = await poolCollection.poolLiquidity(targetToken.address);

                await expect(res)
                    .to.emit(network, 'TokensTraded')
                    .withArgs(
                        contextId,
                        targetToken.address,
                        networkToken.address,
                        targetToken.address,
                        amount,
                        tradeAmounts.amount,
                        traderAddress
                    );

                await expect(res)
                    .to.emit(network, 'FeesCollected')
                    .withArgs(
                        contextId,
                        targetToken.address,
                        FeeTypes.Trading,
                        tradeAmounts.feeAmount,
                        poolLiquidity.stakedBalance
                    );

                await expect(res)
                    .to.emit(network, 'TradingLiquidityUpdated')
                    .withArgs(
                        contextId,
                        targetToken.address,
                        targetToken.address,
                        poolLiquidity.baseTokenTradingLiquidity
                    );

                await expect(res)
                    .to.emit(network, 'TradingLiquidityUpdated')
                    .withArgs(
                        contextId,
                        targetToken.address,
                        networkToken.address,
                        poolLiquidity.networkTokenTradingLiquidity
                    );
            } else if (isTargetNetworkToken) {
                const poolLiquidity = await poolCollection.poolLiquidity(sourceToken.address);

                await expect(res)
                    .to.emit(network, 'TokensTraded')
                    .withArgs(
                        contextId,
                        sourceToken.address,
                        sourceToken.address,
                        networkToken.address,
                        amount,
                        tradeAmounts.amount,
                        traderAddress
                    );

                await expect(res)
                    .to.emit(network, 'FeesCollected')
                    .withArgs(
                        contextId,
                        targetToken.address,
                        FeeTypes.Trading,
                        tradeAmounts.feeAmount,
                        masterPoolStakedBalance
                    );

                await expect(res)
                    .to.emit(network, 'TradingLiquidityUpdated')
                    .withArgs(
                        contextId,
                        sourceToken.address,
                        sourceToken.address,
                        poolLiquidity.baseTokenTradingLiquidity
                    );

                await expect(res)
                    .to.emit(network, 'TradingLiquidityUpdated')
                    .withArgs(
                        contextId,
                        sourceToken.address,
                        networkToken.address,
                        poolLiquidity.networkTokenTradingLiquidity
                    );

                expect(masterPoolStakedBalance).to.equal(prevMasterPoolStakedBalance.add(tradeAmounts.feeAmount));
            } else {
                const sourcePoolLiquidity = await poolCollection.poolLiquidity(sourceToken.address);
                const targetPoolLiquidity = await poolCollection.poolLiquidity(targetToken.address);

                await expect(res)
                    .to.emit(network, 'TokensTraded')
                    .withArgs(
                        contextId,
                        sourceToken.address,
                        sourceToken.address,
                        networkToken.address,
                        amount,
                        sourceTradeAmounts.amount,
                        traderAddress
                    );

                await expect(res)
                    .to.emit(network, 'FeesCollected')
                    .withArgs(
                        contextId,
                        networkToken.address,
                        FeeTypes.Trading,
                        sourceTradeAmounts.feeAmount,
                        masterPoolStakedBalance
                    );

                await expect(res)
                    .to.emit(network, 'TradingLiquidityUpdated')
                    .withArgs(
                        contextId,
                        sourceToken.address,
                        sourceToken.address,
                        sourcePoolLiquidity.baseTokenTradingLiquidity
                    );

                await expect(res)
                    .to.emit(network, 'TradingLiquidityUpdated')
                    .withArgs(
                        contextId,
                        sourceToken.address,
                        networkToken.address,
                        sourcePoolLiquidity.networkTokenTradingLiquidity
                    );

                expect(masterPoolStakedBalance).to.equal(prevMasterPoolStakedBalance.add(sourceTradeAmounts.feeAmount));

                await expect(res)
                    .to.emit(network, 'TokensTraded')
                    .withArgs(
                        contextId,
                        targetToken.address,
                        networkToken.address,
                        targetToken.address,
                        sourceTradeAmounts.amount,
                        tradeAmounts.amount,
                        traderAddress
                    );

                await expect(res)
                    .to.emit(network, 'FeesCollected')
                    .withArgs(
                        contextId,
                        targetToken.address,
                        FeeTypes.Trading,
                        tradeAmounts.feeAmount,
                        targetPoolLiquidity.stakedBalance
                    );

                await expect(res)
                    .to.emit(network, 'TradingLiquidityUpdated')
                    .withArgs(
                        contextId,
                        targetToken.address,
                        targetToken.address,
                        targetPoolLiquidity.baseTokenTradingLiquidity
                    );

                await expect(res)
                    .to.emit(network, 'TradingLiquidityUpdated')
                    .withArgs(
                        contextId,
                        targetToken.address,
                        networkToken.address,
                        targetPoolLiquidity.networkTokenTradingLiquidity
                    );
            }

            expect(await getBalance(sourceToken, traderAddress)).to.equal(
                prevTraderSourceTokenAmount.sub(amount.add(isSourceETH ? transactionCost : BigNumber.from(0)))
            );
            expect(await getBalance(sourceToken, masterVault.address)).to.equal(prevVaultSourceTokenAmount.add(amount));

            expect(await getBalance(targetToken, beneficiary)).to.equal(
                prevBeneficiaryTargetTokenAmount.add(
                    targetAmount.sub(traderAddress === beneficiary && isTargetETH ? transactionCost : BigNumber.from(0))
                )
            );
            expect(await getBalance(targetToken, masterVault.address)).to.equal(
                prevVaultTargetTokenAmount.sub(targetAmount)
            );

            // if neither the source or the target tokens are the network token - ensure that no network
            // token amount has left the system
            if (!isSourceNetworkToken && !isTargetNetworkToken) {
                expect(await getBalance(networkToken, traderAddress)).to.equal(prevTraderNetworkTokenAmount);
                expect(await getBalance(networkToken, beneficiary)).to.equal(prevBeneficiaryNetworkTokenAmount);
                expect(await getBalance(networkToken, masterVault.address)).to.equal(prevVaultNetworkTokenAmount);
            }
        };

        const testTradesBasic = (source: PoolSpec, target: PoolSpec) => {
            const isSourceETH = source.symbol === ETH;
            const isSourceNetworkToken = source.symbol === BNT;

            context(`basic trades from ${source.symbol} to ${target.symbol}`, () => {
                const testAmount = BigNumber.from(10_000);

                beforeEach(async () => {
                    await setupPools(source, target);

                    if (!isSourceETH) {
                        const reserveToken = await Contracts.TestERC20Token.attach(sourceToken.address);

                        await reserveToken.transfer(await trader.getAddress(), testAmount);
                        await reserveToken.connect(trader).approve(network.address, testAmount);
                    }
                });

                const options = !isSourceNetworkToken && !isSourceETH ? [false, true] : [false];
                for (const permitted of options) {
                    context(`${permitted ? 'regular' : 'permitted'} trade`, () => {
                        const tradeFunc = permitted ? tradePermitted : trade;

                        it('should revert when attempting to trade using an invalid source pool', async () => {
                            await expect(
                                tradeFunc(testAmount, { sourceTokenAddress: ZERO_ADDRESS })
                            ).to.be.revertedWith('InvalidAddress');
                            await expect(
                                tradePermitted(testAmount, { sourceTokenAddress: ZERO_ADDRESS })
                            ).to.be.revertedWith('InvalidAddress');
                        });

                        it('should revert when attempting to trade using an invalid target pool', async () => {
                            await expect(
                                tradeFunc(testAmount, { targetTokenAddress: ZERO_ADDRESS })
                            ).to.be.revertedWith('InvalidAddress');
                        });

                        it('should revert when attempting to trade using an invalid amount', async () => {
                            const amount = BigNumber.from(0);

                            await expect(tradeFunc(amount)).to.be.revertedWith('ZeroValue');
                        });

                        it('should revert when attempting to trade using an invalid minimum return amount', async () => {
                            const minReturnAmount = BigNumber.from(0);

                            await expect(tradeFunc(testAmount, { minReturnAmount })).to.be.revertedWith('ZeroValue');
                        });

                        it('should revert when attempting to trade using an expired deadline', async () => {
                            const deadline = (await latest()) - 1000;

                            await expect(tradeFunc(testAmount, { deadline })).to.be.revertedWith(
                                permitted ? 'ERC20Permit: expired deadline' : 'DeadlineExpired'
                            );
                        });

                        it('should revert when attempting to trade using unsupported tokens', async () => {
                            const reserveToken2 = await Contracts.TestERC20Token.deploy(TKN, TKN, 1_000_000);

                            await reserveToken2.transfer(await trader.getAddress(), testAmount);
                            await reserveToken2.connect(trader).approve(network.address, testAmount);

                            // unknown source token
                            await expect(
                                trade(testAmount, { sourceTokenAddress: reserveToken2.address })
                            ).to.be.revertedWith('InvalidToken');

                            // unknown target token
                            await expect(
                                trade(testAmount, { targetTokenAddress: reserveToken2.address })
                            ).to.be.revertedWith('InvalidToken');
                        });

                        it('should revert when attempting to trade using same source and target tokens', async () => {
                            await expect(
                                trade(testAmount, { targetTokenAddress: sourceToken.address })
                            ).to.be.revertedWith('InvalidTokens');
                        });

                        it('should support a custom beneficiary', async () => {
                            const trader2 = (await ethers.getSigners())[9];
                            await verifyTrade(trader, trader2.address, testAmount, trade);
                        });
                    });
                }

                if (isSourceETH) {
                    it('should revert when attempting to trade a different amount than what was actually sent', async () => {
                        await expect(
                            trade(testAmount, {
                                value: testAmount.add(1)
                            })
                        ).to.be.revertedWith('EthAmountMismatch');

                        await expect(
                            trade(testAmount, {
                                value: testAmount.sub(1)
                            })
                        ).to.be.revertedWith('EthAmountMismatch');

                        await expect(trade(testAmount, { value: BigNumber.from(0) })).to.be.revertedWith('InvalidPool');
                    });
                } else {
                    it('should revert when passing ETH with a non ETH trade', async () => {
                        await expect(trade(testAmount, { value: BigNumber.from(1) })).to.be.revertedWith('InvalidPool');
                    });

                    context('with an insufficient approval', () => {
                        const extraAmount = 10;
                        const testAmount2 = testAmount.add(extraAmount);

                        beforeEach(async () => {
                            const reserveToken = await Contracts.TestERC20Token.attach(sourceToken.address);
                            await reserveToken.transfer(await trader.getAddress(), extraAmount);
                        });

                        it('should revert when attempting to trade', async () => {
                            await expect(trade(testAmount2)).to.be.revertedWith(
                                errorMessageTokenExceedsAllowance(source.symbol)
                            );
                        });

                        if (!isSourceNetworkToken) {
                            it('should revert when attempting to trade permitted', async () => {
                                await expect(
                                    tradePermitted(testAmount2, { approvedAmount: testAmount })
                                ).to.be.revertedWith('ERC20Permit: invalid signature');
                            });
                        }
                    });
                }
            });

            // perform permitted trades suite over a fixed input
            testPermittedTrades(source, target, toWei(100_000));
        };

        const testTrades = (source: PoolSpec, target: PoolSpec, amount: BigNumber) => {
            const isSourceETH = source.symbol === ETH;

            context(`trade ${amount} tokens from ${specToString(source)} to ${specToString(target)}`, () => {
                const TRADES_COUNT = 2;

                const test = async () => {
                    if (!isSourceETH) {
                        const reserveToken = await Contracts.TestERC20Token.attach(sourceToken.address);
                        await reserveToken.connect(trader).approve(network.address, amount);
                    }

                    await verifyTrade(trader, ZERO_ADDRESS, amount, trade);
                };

                beforeEach(async () => {
                    await setupPools(source, target);

                    if (!isSourceETH) {
                        const reserveToken = await Contracts.TestERC20Token.attach(sourceToken.address);
                        await reserveToken.transfer(trader.address, amount.mul(BigNumber.from(TRADES_COUNT)));
                    }
                });

                it('should complete multiple trades', async () => {
                    for (let i = 0; i < TRADES_COUNT; i++) {
                        await test();
                    }
                });
            });
        };

        const testPermittedTrades = (source: PoolSpec, target: PoolSpec, amount: BigNumber) => {
            const isSourceETH = source.symbol === ETH;
            const isSourceNetworkToken = source.symbol === BNT;

            context(`trade permitted ${amount} tokens from ${specToString(source)} to ${specToString(target)}`, () => {
                const test = async () => verifyTrade(trader, ZERO_ADDRESS, amount, tradePermitted);

                beforeEach(async () => {
                    await setupPools(source, target);

                    if (!isSourceETH) {
                        const reserveToken = await Contracts.TestERC20Token.attach(sourceToken.address);
                        await reserveToken.transfer(trader.address, amount);
                    }
                });

                if (isSourceNetworkToken || isSourceETH) {
                    it('should revert when attempting to trade', async () => {
                        await expect(tradePermitted(amount)).to.be.revertedWith('PermitUnsupported');
                    });

                    return;
                }

                it('should complete a trade', async () => {
                    await test();
                });
            });
        };

        for (const [sourceSymbol, targetSymbol] of [
            [TKN, BNT],
            [TKN, ETH],
            [`${TKN}1`, `${TKN}2`],
            [BNT, ETH],
            [BNT, TKN],
            [ETH, BNT],
            [ETH, TKN]
        ]) {
            // perform a basic/sanity suite over a fixed input
            testTradesBasic(
                {
                    symbol: sourceSymbol,
                    balance: toWei(1_000_000),
                    initialRate: INITIAL_RATE
                },
                {
                    symbol: targetSymbol,
                    balance: toWei(5_000_000),
                    initialRate: INITIAL_RATE
                }
            );

            for (const sourceBalance of [toWei(1_000_000), toWei(50_000_000)]) {
                for (const targetBalance of [toWei(1_000_000), toWei(50_000_000)]) {
                    for (const amount of [10_000, toWei(500_000)]) {
                        const TRADING_FEES = [0, 5];
                        for (const tradingFeePercent of TRADING_FEES) {
                            const isSourceNetworkToken = sourceSymbol === BNT;
                            const isTargetNetworkToken = targetSymbol === BNT;

                            // if either the source or the target token is the network token - only test fee in one of
                            // the directions
                            if (isSourceNetworkToken || isTargetNetworkToken) {
                                testTrades(
                                    {
                                        symbol: sourceSymbol,
                                        balance: sourceBalance,
                                        tradingFeePPM: isSourceNetworkToken ? undefined : toPPM(tradingFeePercent),
                                        initialRate: INITIAL_RATE
                                    },
                                    {
                                        symbol: targetSymbol,
                                        balance: targetBalance,
                                        tradingFeePPM: isTargetNetworkToken ? undefined : toPPM(tradingFeePercent),
                                        initialRate: INITIAL_RATE
                                    },
                                    BigNumber.from(amount)
                                );
                            } else {
                                for (const tradingFeePercent2 of TRADING_FEES) {
                                    testTrades(
                                        {
                                            symbol: sourceSymbol,
                                            balance: sourceBalance,
                                            tradingFeePPM: toPPM(tradingFeePercent),
                                            initialRate: INITIAL_RATE
                                        },
                                        {
                                            symbol: targetSymbol,
                                            balance: targetBalance,
                                            tradingFeePPM: toPPM(tradingFeePercent2),
                                            initialRate: INITIAL_RATE
                                        },
                                        BigNumber.from(amount)
                                    );
                                }
                            }
                        }
                    }
                }
            }
        }
    });

    describe('flash-loans', () => {
        let network: TestBancorNetwork;
        let networkInformation: BancorNetworkInformation;
        let networkSettings: NetworkSettings;
        let networkToken: IERC20;
        let masterPool: TestMasterPool;
        let poolCollection: TestPoolCollection;
        let masterVault: MasterVault;
        let recipient: TestFlashLoanRecipient;
        let token: TokenWithAddress;

        const amount = toWei(123_456);

        const MIN_LIQUIDITY_FOR_TRADING = toWei(100_000);
        const ZERO_BYTES = '0x';
        const ZERO_BYTES32 = formatBytes32String('');

        const setup = async () => {
            ({ network, networkInformation, networkSettings, networkToken, masterPool, poolCollection, masterVault } =
                await createSystem());

            await networkSettings.setMinLiquidityForTrading(MIN_LIQUIDITY_FOR_TRADING);
            await networkSettings.setPoolMintingLimit(networkToken.address, MAX_UINT256);

            recipient = await Contracts.TestFlashLoanRecipient.deploy(network.address);
        };

        beforeEach(async () => {
            await waffle.loadFixture(setup);
        });

        describe('basic tests', () => {
            beforeEach(async () => {
                ({ token } = await setupSimplePool(
                    {
                        symbol: TKN,
                        balance: amount,
                        initialRate: INITIAL_RATE
                    },
                    deployer,
                    network,
                    networkInformation,
                    networkSettings,
                    poolCollection
                ));
            });

            it('should revert when attempting to request a flash-loan of an invalid token', async () => {
                await expect(network.flashLoan(ZERO_ADDRESS, amount, recipient.address, ZERO_BYTES)).to.be.revertedWith(
                    'InvalidAddress'
                );
            });

            it('should revert when attempting to request a flash-loan of a non-whitelisted token', async () => {
                const reserveToken = await createTokenBySymbol(TKN);
                await expect(
                    network.flashLoan(reserveToken.address, amount, recipient.address, ZERO_BYTES)
                ).to.be.revertedWith('NotWhitelisted');
            });

            it('should revert when attempting to request a flash-loan of an invalid amount', async () => {
                await expect(
                    network.flashLoan(token.address, BigNumber.from(0), recipient.address, ZERO_BYTES)
                ).to.be.revertedWith('ZeroValue');
            });

            it('should revert when attempting to request a flash-loan for an invalid recipient', async () => {
                await expect(network.flashLoan(token.address, amount, ZERO_ADDRESS, ZERO_BYTES)).to.be.revertedWith(
                    'InvalidAddress'
                );
            });

            context('reentering', () => {
                beforeEach(async () => {
                    await recipient.setReenter(true);
                });

                it('should revert when attempting to request a flash-loan', async () => {
                    await expect(
                        network.flashLoan(token.address, amount, recipient.address, ZERO_BYTES)
                    ).to.be.revertedWith('ReentrancyGuard: reentrant call');
                });
            });

            it('should revert when attempting to request a flash-loan of more than the pool has', async () => {
                await expect(
                    network.flashLoan(token.address, amount.add(1), recipient.address, ZERO_BYTES)
                ).to.be.revertedWith('ERC20: transfer amount exceeds balance');
            });
        });

        const testFlashLoan = async (symbol: string, flashLoanFeePPM: number) => {
            const feeAmount = amount.mul(flashLoanFeePPM).div(PPM_RESOLUTION);

            beforeEach(async () => {
                if (symbol === BNT) {
                    token = networkToken;

                    const reserveToken = await createTokenBySymbol(TKN);

                    await networkSettings.setPoolMintingLimit(reserveToken.address, MAX_UINT256);
                    await network.requestLiquidityT(ZERO_BYTES32, reserveToken.address, amount);

                    await depositToPool(deployer, networkToken, amount, network);
                } else {
                    ({ token } = await setupSimplePool(
                        {
                            symbol,
                            balance: amount,
                            initialRate: INITIAL_RATE
                        },
                        deployer,
                        network,
                        networkInformation,
                        networkSettings,
                        poolCollection
                    ));
                }

                await networkSettings.setFlashLoanFeePPM(flashLoanFeePPM);

                await transfer(deployer, token, recipient.address, feeAmount);
                await recipient.snapshot(token.address);
            });

            const test = async () => {
                const prevVaultBalance = await getBalance(token, masterVault.address);
                const prevNetworkBalance = await getBalance(token, network.address);

                let prevStakedBalance;
                if (symbol === BNT) {
                    prevStakedBalance = await masterPool.stakedBalance();
                } else {
                    prevStakedBalance = (await poolCollection.poolLiquidity(token.address)).stakedBalance;
                }

                const data = '0x1234';
                const contextId = solidityKeccak256(
                    ['address', 'uint32', 'address', 'uint256', 'address', 'bytes'],
                    [deployer.address, await network.currentTime(), token.address, amount, recipient.address, data]
                );

                const res = network.flashLoan(token.address, amount, recipient.address, data);

                await expect(res)
                    .to.emit(network, 'FlashLoanCompleted')
                    .withArgs(contextId, token.address, deployer.address, amount);

                await expect(res)
                    .to.emit(network, 'FeesCollected')
                    .withArgs(
                        contextId,
                        token.address,
                        FeeTypes.FlashLoan,
                        feeAmount,
                        prevStakedBalance.add(feeAmount)
                    );

                const callbackData = await recipient.callbackData();
                expect(callbackData.sender).to.equal(deployer.address);
                expect(callbackData.token).to.equal(token.address);
                expect(callbackData.amount).to.equal(amount);
                expect(callbackData.feeAmount).to.equal(feeAmount);
                expect(callbackData.data).to.equal(data);
                expect(callbackData.receivedAmount).to.equal(amount);

                expect(await getBalance(token, masterVault.address)).to.be.gte(prevVaultBalance.add(feeAmount));
                expect(await getBalance(token, network.address)).to.equal(prevNetworkBalance);
            };

            context('not repaying the original amount', () => {
                beforeEach(async () => {
                    await recipient.setAmountToReturn(amount.sub(1));
                });

                it('should revert when attempting to request a flash-loan', async () => {
                    await expect(
                        network.flashLoan(token.address, amount, recipient.address, ZERO_BYTES)
                    ).to.be.revertedWith('InsufficientFlashLoanReturn');
                });
            });

            if (flashLoanFeePPM > 0) {
                context('not repaying the fee', () => {
                    beforeEach(async () => {
                        await recipient.setAmountToReturn(amount);
                    });

                    it('should revert when attempting to request a flash-loan', async () => {
                        await expect(
                            network.flashLoan(token.address, amount, recipient.address, ZERO_BYTES)
                        ).to.be.revertedWith('InsufficientFlashLoanReturn');
                    });
                });
            }

            context('repaying more than required', () => {
                beforeEach(async () => {
                    const extraReturn = toWei(12_345);

                    await transfer(deployer, token, recipient.address, extraReturn);
                    await recipient.snapshot(token.address);

                    await recipient.setAmountToReturn(amount.add(feeAmount).add(extraReturn));
                });

                it('should succeed requesting a flash-loan', async () => {
                    await test();
                });
            });

            context('returning just about right', () => {
                beforeEach(async () => {
                    await recipient.setAmountToReturn(amount.add(feeAmount));
                });

                it('should succeed requesting a flash-loan', async () => {
                    await test();
                });
            });
        };

        for (const symbol of [BNT, ETH, TKN]) {
            for (const flashLoanFee of [0, 1, 10]) {
                context(`${symbol} with fee=${flashLoanFee}%`, () => {
                    testFlashLoan(symbol, toPPM(flashLoanFee));
                });
            }
        }
    });
});

describe('BancorNetwork Financial Verification', () => {
    interface User {
        id: string;
        tknBalance: string;
        bntBalance: string;
    }

    interface Pool {
        tknInitialRate: string;
        bntInitialRate: string;
        bntMinLiquidity: string;
        bntMintingLimit: string;
    }

    interface State {
        tknBalances: Record<string, string>;
        bntBalances: Record<string, string>;
        bntknBalances: Record<string, string>;
        bnbntBalances: Record<string, string>;
        bntStakedBalance: string;
        tknStakedBalance: string;
        tknTradingLiquidity: string;
        bntTradingLiquidity: string;
    }

    interface Operation {
        type: string;
        userId: string;
        amount: string;
        elapsed: number;
        expected: State;
    }

    interface Flow {
        tradingFee: string;
        withdrawalFee: string;
        epVaultBalance: string;
        tknDecimals: number;
        users: User[];
        pool: Pool;
        operations: Operation[];
    }

    let users: { [id: string]: SignerWithAddress };
    let timestamp: number;
    let flow: Flow;

    let network: TestBancorNetwork;
    let networkToken: IERC20;
    let networkSettings: NetworkSettings;
    let masterPool: TestMasterPool;
    let networkTokenGovernance: TokenGovernance;
    let pendingWithdrawals: PendingWithdrawals;
    let poolCollection: TestPoolCollection;
    let masterVault: MasterVault;
    let externalProtectionVault: ExternalProtectionVault;
    let baseToken: TestERC20Burnable;
    let basePoolToken: PoolToken;
    let masterPoolToken: PoolToken;
    let govToken: IERC20;
    let tknDecimals: number;
    let bntDecimals: number;
    let bntknDecimals: number;
    let bnbntDecimals: number;

    const timeIncrease = async (delta: number) => {
        timestamp += delta;
        await network.setTime(timestamp);
    };

    const decimalToInteger = (value: string, decimals: number) => {
        return BigNumber.from(new Decimal(`${value}e+${decimals}`).toFixed());
    };

    const integerToDecimal = (value: BigNumber, decimals: number) => {
        return new Decimal(`${value}e-${decimals}`).toFixed();
    };

    const percentageToPPM = (percentage: string) => {
        return decimalToInteger(percentage.replace('%', ''), 4);
    };

    const toWei = async (userId: string, amount: string, decimals: number, token: IERC20) => {
        if (amount.endsWith('%')) {
            const balance = await token.balanceOf(users[userId].address);
            return balance.mul(percentageToPPM(amount)).div(PPM_RESOLUTION);
        }
        return decimalToInteger(amount, decimals);
    };

    const depositTKN = async (userId: string, amount: string) => {
        const wei = await toWei(userId, amount, tknDecimals, baseToken);
        await network.connect(users[userId]).deposit(baseToken.address, wei);
    };

    const depositBNT = async (userId: string, amount: string) => {
        const wei = await toWei(userId, amount, bntDecimals, networkToken);
        await network.connect(users[userId]).deposit(networkToken.address, wei);
    };

    const withdrawTKN = async (userId: string, amount: string) => {
        const wei = await toWei(userId, amount, bntknDecimals, basePoolToken);
        await pendingWithdrawals.connect(users[userId]).initWithdrawal(basePoolToken.address, wei);
        const ids = await pendingWithdrawals.withdrawalRequestIds(users[userId].address);
        await network.connect(users[userId]).withdraw(ids[0]);
    };

    const withdrawBNT = async (userId: string, amount: string) => {
        const wei = await toWei(userId, amount, bnbntDecimals, masterPoolToken);
        await pendingWithdrawals.connect(users[userId]).initWithdrawal(masterPoolToken.address, wei);
        const ids = await pendingWithdrawals.withdrawalRequestIds(users[userId].address);
        await network.connect(users[userId]).withdraw(ids[0]);
    };

    const tradeTKN = async (userId: string, amount: string) => {
        const wei = await toWei(userId, amount, tknDecimals, baseToken);
        await network
            .connect(users[userId])
            .trade(baseToken.address, networkToken.address, wei, 1, timestamp, users[userId].address);
    };

    const tradeBNT = async (userId: string, amount: string) => {
        const wei = await toWei(userId, amount, bntDecimals, networkToken);
        await network
            .connect(users[userId])
            .trade(networkToken.address, baseToken.address, wei, 1, timestamp, users[userId].address);
    };

    const verifyState = async (expected: State) => {
        const actual: State = {
            tknBalances: {},
            bntBalances: {},
            bntknBalances: {},
            bnbntBalances: {},
            bntStakedBalance: '',
            tknStakedBalance: '',
            tknTradingLiquidity: '',
            bntTradingLiquidity: ''
        };

        const poolData = await poolCollection.poolData(baseToken.address);

        for (const userId in users) {
            actual.tknBalances[userId] = integerToDecimal(
                await baseToken.balanceOf(users[userId].address),
                tknDecimals
            );
            actual.bntBalances[userId] = integerToDecimal(
                await networkToken.balanceOf(users[userId].address),
                bntDecimals
            );
            actual.bntknBalances[userId] = integerToDecimal(
                await basePoolToken.balanceOf(users[userId].address),
                bntknDecimals
            );
            actual.bnbntBalances[userId] = integerToDecimal(
                await masterPoolToken.balanceOf(users[userId].address),
                bnbntDecimals
            );
        }

        actual.tknBalances['masterVault'] = integerToDecimal(
            await baseToken.balanceOf(masterVault.address),
            tknDecimals
        );
        actual.tknBalances['epVault'] = integerToDecimal(
            await baseToken.balanceOf(externalProtectionVault.address),
            tknDecimals
        );
        actual.bntBalances['masterVault'] = integerToDecimal(
            await networkToken.balanceOf(masterVault.address),
            bntDecimals
        );
        actual.bnbntBalances['masterPool'] = integerToDecimal(
            await masterPoolToken.balanceOf(masterPool.address),
            bnbntDecimals
        );

        actual.bntStakedBalance = integerToDecimal(await masterPool.stakedBalance(), bntDecimals);
        actual.tknStakedBalance = integerToDecimal(poolData.liquidity.stakedBalance, tknDecimals);
        actual.tknTradingLiquidity = integerToDecimal(poolData.liquidity.baseTokenTradingLiquidity, tknDecimals);
        actual.bntTradingLiquidity = integerToDecimal(poolData.liquidity.networkTokenTradingLiquidity, bntDecimals);

        expect(actual).to.deep.equal(expected);
    };

    const init = async (fileName: string) => {
        const signers = await ethers.getSigners();

        users = {};
        timestamp = 0;
        flow = JSON.parse(
            fs.readFileSync(path.join(__dirname, '..', 'data', `${fileName}.json`), { encoding: 'utf8' })
        );

        tknDecimals = flow.tknDecimals;
        bntDecimals = DEFAULT_DECIMALS.toNumber();
        bntknDecimals = DEFAULT_DECIMALS.toNumber();
        bnbntDecimals = DEFAULT_DECIMALS.toNumber();

        const tknAmount = flow.users
            .reduce((sum, user) => sum.add(user.tknBalance), BigNumber.from(flow.epVaultBalance))
            .mul(BigNumber.from(10).pow(tknDecimals));
        const bntAmount = flow.users
            .reduce((sum, user) => sum.add(user.bntBalance), BigNumber.from(0))
            .mul(BigNumber.from(10).pow(bntDecimals));

        ({
            network,
            networkToken,
            networkSettings,
            masterPool,
            masterPoolToken,
            networkTokenGovernance,
            govToken,
            pendingWithdrawals,
            poolCollection,
            masterVault,
            externalProtectionVault
        } = await createSystem());

        baseToken = await Contracts.TestERC20Burnable.deploy(TKN, TKN, tknAmount);
        basePoolToken = await createPool(baseToken, network, networkSettings, poolCollection);

        await baseToken.updateDecimals(tknDecimals);

        await networkTokenGovernance.burn(await networkToken.balanceOf(signers[0].address));
        await networkTokenGovernance.mint(signers[0].address, bntAmount);

        await networkSettings.setWithdrawalFeePPM(percentageToPPM(flow.withdrawalFee));
        await networkSettings.setPoolMintingLimit(
            baseToken.address,
            decimalToInteger(flow.pool.bntMintingLimit, bntDecimals)
        );
        await networkSettings.setAverageRateMaxDeviationPPM(PPM_RESOLUTION);
        await networkSettings.setMinLiquidityForTrading(flow.pool.bntMinLiquidity);

        await pendingWithdrawals.setLockDuration(0);

        await poolCollection.setTradingFeePPM(baseToken.address, percentageToPPM(flow.tradingFee));
        await poolCollection.setDepositLimit(baseToken.address, MAX_UINT256);
        await poolCollection.setInitialRate(baseToken.address, {
            n: decimalToInteger(flow.pool.bntInitialRate, bntDecimals),
            d: decimalToInteger(flow.pool.tknInitialRate, tknDecimals)
        });

        await baseToken.transfer(externalProtectionVault.address, decimalToInteger(flow.epVaultBalance, tknDecimals));

        for (const [i, { id, tknBalance, bntBalance }] of flow.users.entries()) {
            expect(id in users).to.equal(false, `user id '${id}' is not unique`);
            users[id] = signers[1 + i];
            await govToken.connect(users[id]).approve(network.address, MAX_UINT256);
            await baseToken.connect(users[id]).approve(network.address, MAX_UINT256);
            await networkToken.connect(users[id]).approve(network.address, MAX_UINT256);
            await basePoolToken.connect(users[id]).approve(pendingWithdrawals.address, MAX_UINT256);
            await masterPoolToken.connect(users[id]).approve(pendingWithdrawals.address, MAX_UINT256);
            await baseToken.transfer(users[id].address, decimalToInteger(tknBalance, tknDecimals));
            await networkToken.transfer(users[id].address, decimalToInteger(bntBalance, bntDecimals));
        }

        expect(await baseToken.balanceOf(signers[0].address)).to.equal(0);
        expect(await networkToken.balanceOf(signers[0].address)).to.equal(0);
    };

    const execute = async () => {
        for (const [n, { type, userId, amount, elapsed, expected }] of flow.operations.entries()) {
            console.log(`${n + 1} out of ${flow.operations.length}: after ${elapsed} seconds, ${type}(${amount})`);
            await timeIncrease(elapsed);
            switch (type) {
                case 'depositTKN':
                    await depositTKN(userId, amount);
                    break;
                case 'depositBNT':
                    await depositBNT(userId, amount);
                    break;
                case 'withdrawTKN':
                    await withdrawTKN(userId, amount);
                    break;
                case 'withdrawBNT':
                    await withdrawBNT(userId, amount);
                    break;
                case 'tradeTKN':
                    await tradeTKN(userId, amount);
                    break;
                case 'tradeBNT':
                    await tradeBNT(userId, amount);
                    break;
            }
            await verifyState(expected);
        }
    };

    const test = (fileName: string) => {
        context(fileName, () => {
            before(async () => {
                await init(fileName);
            });

            it('should complete successfully', async function (this: Context) {
                this.timeout(0);
                await execute();
            });
        });
    };

    describe('quick tests', () => {
        test('BancorNetworkSimpleFinancialScenario1');
        test('BancorNetworkSimpleFinancialScenario2');
        test('BancorNetworkSimpleFinancialScenario3');
    });

    describe('@stress test', () => {
        test('BancorNetworkComplexFinancialScenario');
    });
});<|MERGE_RESOLUTION|>--- conflicted
+++ resolved
@@ -66,12 +66,8 @@
 import { SignerWithAddress } from '@nomiclabs/hardhat-ethers/signers';
 import { expect } from 'chai';
 import Decimal from 'decimal.js';
-<<<<<<< HEAD
-import { BigNumber, ContractTransaction, Signer, utils, Wallet } from 'ethers';
+import { BigNumber, BigNumberish, ContractTransaction, Signer, utils, Wallet } from 'ethers';
 import fs from 'fs';
-=======
-import { BigNumber, BigNumberish, ContractTransaction, Signer, utils, Wallet } from 'ethers';
->>>>>>> 7ce38141
 import { ethers, waffle } from 'hardhat';
 import { camelCase } from 'lodash';
 import { Context } from 'mocha';
