--- conflicted
+++ resolved
@@ -1,12 +1,8 @@
 import Contracts from '../../components/Contracts';
 import { TokenGovernance } from '../../components/LegacyContracts';
 import { IERC20, ExternalProtectionVault, TestBancorNetwork } from '../../typechain-types';
-import { Symbols } from '../../utils/Constants';
+import { Symbols, ZERO_ADDRESS } from '../../utils/Constants';
 import { expectRole, roles } from '../helpers/AccessControl';
-<<<<<<< HEAD
-=======
-import { BNT, ETH, TKN, ZERO_ADDRESS } from '../helpers/Constants';
->>>>>>> 5b19c8e7
 import { createSystem } from '../helpers/Factory';
 import { shouldHaveGap } from '../helpers/Proxy';
 import { transfer, createTokenBySymbol, TokenWithAddress } from '../helpers/Utils';
