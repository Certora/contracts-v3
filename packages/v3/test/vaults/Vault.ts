import Contracts from '../../components/Contracts';
<<<<<<< HEAD
import { IERC20, TestVault } from '../../typechain-types';
import { Symbols, ZERO_ADDRESS, NATIVE_TOKEN_ADDRESS } from '../../utils/Constants';
import { expectRole, roles } from '../helpers/AccessControl';
=======
import { TokenGovernance } from '../../components/LegacyContracts';
import { IERC20, TestERC20Burnable, TestVault } from '../../typechain-types';
import { expectRole, roles } from '../helpers/AccessControl';
import { ETH, TKN, BNT, vBNT, ZERO_ADDRESS, NATIVE_TOKEN_ADDRESS } from '../helpers/Constants';
>>>>>>> 5b19c8e7
import { createProxy, createSystem } from '../helpers/Factory';
import { shouldHaveGap } from '../helpers/Proxy';
import {
    transfer,
    getBalance,
    createTokenBySymbol,
    errorMessageTokenExceedsBalance,
    errorMessageTokenBurnExceedsBalance,
    TokenWithAddress
} from '../helpers/Utils';
import { SignerWithAddress } from '@nomiclabs/hardhat-ethers/signers';
import { expect } from 'chai';
import { ethers } from 'hardhat';

const { Upgradeable: UpgradeableRoles } = roles;

describe('Vault', () => {
    let deployer: SignerWithAddress;
    let sender: SignerWithAddress;
    let target: SignerWithAddress;
    let admin: SignerWithAddress;

    let networkTokenGovernance: TokenGovernance;
    let govTokenGovernance: TokenGovernance;
    let networkToken: IERC20;
    let govToken: IERC20;

    const createTestVault = async () =>
        createProxy(Contracts.TestVault, {
            ctorArgs: [networkTokenGovernance.address, govTokenGovernance.address]
        });

    shouldHaveGap('TestVault', '_isAuthorizedWithdrawal');

    before(async () => {
        [deployer, sender, target, admin] = await ethers.getSigners();
    });

    beforeEach(async () => {
        ({ networkToken, govToken, networkTokenGovernance, govTokenGovernance } = await createSystem());
    });

    describe('construction', () => {
        let testVault: TestVault;

        beforeEach(async () => {
            testVault = await createTestVault();
        });

        it('should revert when attempting to create with an invalid network token governance contract', async () => {
            await expect(Contracts.TestVault.deploy(ZERO_ADDRESS, govTokenGovernance.address)).to.be.revertedWith(
                'InvalidAddress'
            );
        });

        it('should revert when attempting to create with an invalid governance token governance contract', async () => {
            await expect(Contracts.TestVault.deploy(networkTokenGovernance.address, ZERO_ADDRESS)).to.be.revertedWith(
                'InvalidAddress'
            );
        });

        it('should revert when attempting to reinitialize', async () => {
            await expect(testVault.initialize()).to.be.revertedWith('Initializable: contract is already initialized');
        });

        it('should be properly initialized', async () => {
            expect(await testVault.version()).to.equal(1);
            expect(await testVault.isPayable()).to.be.false;
            await expectRole(testVault, UpgradeableRoles.ROLE_ADMIN, UpgradeableRoles.ROLE_ADMIN, [deployer.address]);
        });
    });

    describe('depositing ETH ', () => {
        let testVault: TestVault;

        const amount = 1_000_000;

        beforeEach(async () => {
            testVault = await createTestVault();
        });

        context('payable', () => {
            beforeEach(async () => {
                await testVault.setPayable(true);
            });

            it('should be able to receive ETH', async () => {
                const balance = await getBalance({ address: NATIVE_TOKEN_ADDRESS }, testVault.address);

                await deployer.sendTransaction({ value: amount, to: testVault.address });

                expect(await getBalance({ address: NATIVE_TOKEN_ADDRESS }, testVault.address)).to.equal(
                    balance.add(amount)
                );
            });
        });

        context('non-payable', () => {
            it('should revert when sending ETH', async () => {
                await expect(deployer.sendTransaction({ value: amount, to: testVault.address })).to.be.revertedWith(
                    'NotPayable'
                );
            });
        });
    });

    describe('withdrawing funds', async () => {
        let testVault: TestVault;

        beforeEach(async () => {
            testVault = await createTestVault();

            await testVault.setAuthorizedWithdrawal(true);
            await testVault.setPayable(true);
        });

        const testWithdraw = (symbol: string) => {
            let token: TokenWithAddress;
            const amount = 1_000_000;

            beforeEach(async () => {
<<<<<<< HEAD
                token = symbol === Symbols.BNT ? networkToken : await createTokenBySymbol(symbol);
                await transfer(deployer, token, testVault.address, amount);
            });
=======
                token = symbol === BNT ? networkToken : await createTokenBySymbol(symbol);
>>>>>>> 5b19c8e7

                await transfer(deployer, token, testVault.address, amount + 1);
            });

            it('should withdraw funds to the target', async () => {
                const prevBalance = await getBalance({ address: token.address }, target);

                const res = await testVault.withdrawFunds(token.address, target.address, amount);
                await expect(res)
                    .to.emit(testVault, 'FundsWithdrawn')
                    .withArgs(token.address, deployer.address, target.address, amount);

                expect(await getBalance({ address: token.address }, target)).to.equal(prevBalance.add(amount));
            });

            it('should revert when withdrawing tokens to an invalid address', async () => {
                await expect(testVault.withdrawFunds(token.address, ZERO_ADDRESS, amount)).to.be.revertedWith(
                    'InvalidAddress'
                );
            });

            it('should allow withdrawing 0 tokens', async () => {
                const prevVaultBalance = await getBalance(token, testVault.address);

                const res = await testVault.withdrawFunds(token.address, target.address, 0);
                await expect(res).not.to.emit(testVault, 'FundsWithdrawn');

                expect(await getBalance(token, testVault.address)).to.equal(prevVaultBalance);
            });

            it('should revert when trying to withdraw more tokens than the vault holds', async () => {
                await expect(
                    testVault.withdrawFunds(
                        token.address,
                        target.address,
                        (await getBalance({ address: token.address }, testVault.address)).add(1)
                    )
                ).to.be.revertedWith(errorMessageTokenExceedsBalance(symbol));
            });

            context('when paused', () => {
                beforeEach(async () => {
                    await testVault.pause();
                });

                it('should revert', async () => {
                    await expect(testVault.withdrawFunds(token.address, target.address, amount)).to.revertedWith(
                        'Pausable: paused'
                    );
                });
            });
        };

        for (const symbol of [Symbols.BNT, Symbols.ETH, Symbols.TKN]) {
            context(symbol, () => testWithdraw(symbol));
        }
    });

    describe('burning funds', async () => {
        let testVault: TestVault;

        beforeEach(async () => {
            testVault = await createTestVault();

            await testVault.setAuthorizedWithdrawal(true);
            await testVault.setPayable(true);
        });

        const testBurn = (symbol: string) => {
            const isETH = symbol === ETH;
            let token: TokenWithAddress;
            let reserveToken: TestERC20Burnable;

            const amount = 1_000_000;

            beforeEach(async () => {
                switch (symbol) {
                    case BNT:
                        token = networkToken;
                        break;

                    case vBNT:
                        token = govToken;
                        break;

                    default:
                        token = await createTokenBySymbol(symbol, amount, true);
                        break;
                }

                if (!isETH) {
                    reserveToken = await Contracts.TestERC20Burnable.attach(token.address);
                }

                await transfer(deployer, token, testVault.address, amount);
            });

            it('should allow burning 0 tokens', async () => {
                const prevVaultBalance = await getBalance(token, testVault.address);

                const res = await testVault.burn(token.address, 0);
                await expect(res).not.to.emit(testVault, 'FundsBurned');

                expect(await getBalance(token, testVault.address)).to.equal(prevVaultBalance);
            });

            if (isETH) {
                it('should revert when attempting to burn ETH', async () => {
                    await expect(testVault.burn(token.address, amount)).to.revertedWith('InvalidToken');
                });
            } else {
                it('should burn funds', async () => {
                    const prevBalance = await getBalance(token, testVault.address);
                    const prevTotalSupply = await reserveToken.totalSupply();

                    const res = await testVault.burn(token.address, amount);
                    await expect(res)
                        .to.emit(testVault, 'FundsBurned')
                        .withArgs(token.address, deployer.address, amount);

                    expect(await getBalance(token, testVault.address)).to.equal(prevBalance.sub(amount));
                    expect(await reserveToken.totalSupply()).to.equal(prevTotalSupply.sub(amount));
                });

                it('should revert when trying to burn more tokens than the vault holds', async () => {
                    await expect(testVault.burn(token.address, amount + 1)).to.be.revertedWith(
                        errorMessageTokenBurnExceedsBalance(symbol)
                    );
                });
            }

            context('when paused', () => {
                beforeEach(async () => {
                    await testVault.pause();
                });

                it('should revert', async () => {
                    await expect(testVault.burn(token.address, amount)).to.revertedWith('Pausable: paused');
                });
            });
        };

        for (const symbol of [BNT, vBNT, ETH, TKN]) {
            context(symbol, () => testBurn(symbol));
        }
    });

    describe('authorized/unauthorized', () => {
        let testVault: TestVault;

        beforeEach(async () => {
            testVault = await createTestVault();

            await testVault.setPayable(true);
        });

        const testAuthentication = (symbol: string) => {
            let token: TokenWithAddress;
            const amount = 1_000_000;

            beforeEach(async () => {
                token = symbol === Symbols.BNT ? networkToken : await createTokenBySymbol(symbol);
                await transfer(deployer, token, testVault.address, amount);
            });

            context('when authorized', () => {
                beforeEach(async () => {
                    await testVault.setAuthorizedWithdrawal(true);
                });

                it('should allow to withdraw', async () => {
                    await expect(testVault.withdrawFunds(token.address, target.address, amount)).to.not.reverted;
                });
            });

            context('when unauthorized', () => {
                it('should revert', async () => {
                    await expect(testVault.withdrawFunds(token.address, target.address, amount)).to.be.revertedWith(
                        'AccessDenied'
                    );
                });
            });
        };

        for (const symbol of [Symbols.BNT, Symbols.ETH, Symbols.TKN]) {
            context(symbol, () => {
                return testAuthentication(symbol);
            });
        }
    });

    describe('pausing/unpausing', () => {
        let testVault: TestVault;

        beforeEach(async () => {
            testVault = await createTestVault();
        });

        const testPause = () => {
            it('should pause the contract', async () => {
                await testVault.connect(sender).pause();

                expect(await testVault.isPaused()).to.be.true;
            });

            context('when paused', () => {
                beforeEach(async () => {
                    await testVault.connect(deployer).grantRole(UpgradeableRoles.ROLE_ADMIN, admin.address);
                    await testVault.connect(admin).pause();

                    expect(await testVault.isPaused()).to.be.true;
                });

                it('should unpause the contract', async () => {
                    await testVault.connect(sender).unpause();

                    expect(await testVault.isPaused()).to.be.false;
                });
            });
        };

        const testPauseRestricted = () => {
            it('should revert when a non-admin is attempting to pause', async () => {
                await expect(testVault.connect(sender).pause()).to.be.revertedWith('AccessDenied');
            });

            context('when paused', () => {
                beforeEach(async () => {
                    await testVault.connect(deployer).grantRole(UpgradeableRoles.ROLE_ADMIN, admin.address);
                    await testVault.connect(admin).pause();

                    expect(await testVault.isPaused()).to.be.true;
                });

                it('should revert when a non-admin is attempting unpause', async () => {
                    await expect(testVault.connect(sender).unpause()).to.be.revertedWith('AccessDenied');
                });
            });
        };

        context('admin', () => {
            beforeEach(async () => {
                await testVault.connect(deployer).grantRole(UpgradeableRoles.ROLE_ADMIN, sender.address);
            });

            testPause();
        });

        context('regular account', () => {
            testPauseRestricted();
        });
    });
});<|MERGE_RESOLUTION|>--- conflicted
+++ resolved
@@ -1,14 +1,7 @@
 import Contracts from '../../components/Contracts';
-<<<<<<< HEAD
 import { IERC20, TestVault } from '../../typechain-types';
 import { Symbols, ZERO_ADDRESS, NATIVE_TOKEN_ADDRESS } from '../../utils/Constants';
 import { expectRole, roles } from '../helpers/AccessControl';
-=======
-import { TokenGovernance } from '../../components/LegacyContracts';
-import { IERC20, TestERC20Burnable, TestVault } from '../../typechain-types';
-import { expectRole, roles } from '../helpers/AccessControl';
-import { ETH, TKN, BNT, vBNT, ZERO_ADDRESS, NATIVE_TOKEN_ADDRESS } from '../helpers/Constants';
->>>>>>> 5b19c8e7
 import { createProxy, createSystem } from '../helpers/Factory';
 import { shouldHaveGap } from '../helpers/Proxy';
 import {
@@ -130,13 +123,7 @@
             const amount = 1_000_000;
 
             beforeEach(async () => {
-<<<<<<< HEAD
                 token = symbol === Symbols.BNT ? networkToken : await createTokenBySymbol(symbol);
-                await transfer(deployer, token, testVault.address, amount);
-            });
-=======
-                token = symbol === BNT ? networkToken : await createTokenBySymbol(symbol);
->>>>>>> 5b19c8e7
 
                 await transfer(deployer, token, testVault.address, amount + 1);
             });
@@ -206,7 +193,7 @@
         });
 
         const testBurn = (symbol: string) => {
-            const isETH = symbol === ETH;
+            const isETH = symbol === Symbols.ETH;
             let token: TokenWithAddress;
             let reserveToken: TestERC20Burnable;
 
@@ -214,11 +201,11 @@
 
             beforeEach(async () => {
                 switch (symbol) {
-                    case BNT:
+                    case Symbols.BNT:
                         token = networkToken;
                         break;
 
-                    case vBNT:
+                    case Symbols.vBNT:
                         token = govToken;
                         break;
 
@@ -279,7 +266,7 @@
             });
         };
 
-        for (const symbol of [BNT, vBNT, ETH, TKN]) {
+        for (const symbol of [Symbols.BNT, Symbols.vBNT, Symbols.ETH, Symbols.TKN]) {
             context(symbol, () => testBurn(symbol));
         }
     });
