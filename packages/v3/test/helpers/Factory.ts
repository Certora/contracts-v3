<<<<<<< HEAD
=======
import { NETWORK_TOKEN_POOL_TOKEN_SYMBOL, NETWORK_TOKEN_POOL_TOKEN_NAME } from './Constants';
>>>>>>> 508570dd
import Contracts, { Contract, ContractBuilder } from 'components/Contracts';
import { BaseContract, BigNumber, ContractFactory } from 'ethers';
import { isEqual } from 'lodash';
import { toAddress } from 'test/helpers/Utils';
<<<<<<< HEAD
import { ProxyAdmin } from 'typechain';
=======
import { BancorNetwork, PoolCollection, NetworkSettings, ProxyAdmin, TestERC20Token } from 'typechain';
>>>>>>> 508570dd

const TOTAL_SUPPLY = BigNumber.from(1_000_000_000).mul(BigNumber.from(10).pow(18));

type CtorArgs = Parameters<any>;
type InitArgs = Parameters<any>;

interface ProxyArguments {
    skipInitialization?: boolean;
    initArgs?: InitArgs;
    ctorArgs?: CtorArgs;
}

interface Logic {
    ctorArgs: CtorArgs;
    contract: BaseContract;
}

let logicContractsCache: Record<string, Logic> = {};
let admin: ProxyAdmin;

export const proxyAdmin = async () => {
    if (!admin) {
        admin = await Contracts.ProxyAdmin.deploy();
    }

    return admin;
};

const createLogic = async <F extends ContractFactory>(factory: ContractBuilder<F>, ctorArgs: CtorArgs = []) => {
    // check if we can reuse a previously cached exact logic contract (e.g., the same contract and constructor arguments)
    const cached = logicContractsCache[factory.contractName];
    if (cached && isEqual(cached.ctorArgs, ctorArgs)) {
        return cached.contract;
    }

    const logicContract = await (factory.deploy as Function)(...(ctorArgs || []));
    logicContractsCache[factory.contractName] = { ctorArgs, contract: logicContract };

    return logicContract;
};

const createTransparentProxy = async (
    logicContract: BaseContract,
    skipInitialization: boolean = false,
    initArgs: InitArgs = []
) => {
    const admin = await proxyAdmin();
    const data = skipInitialization ? [] : logicContract.interface.encodeFunctionData('initialize', initArgs);
    return Contracts.TransparentUpgradeableProxy.deploy(logicContract.address, admin.address, data);
};

const createProxy = async <F extends ContractFactory>(
    factory: ContractBuilder<F>,
    args?: ProxyArguments
): Promise<Contract<F>> => {
    const logicContract = await createLogic(factory, args?.ctorArgs);
    const proxy = await createTransparentProxy(logicContract, args?.skipInitialization, args?.initArgs);

    return factory.attach(proxy.address);
};

export const createNetworkToken = async () => Contracts.TestERC20Token.deploy('BNT', 'BNT', TOTAL_SUPPLY);

export const createTokenHolder = async () => {
    const tokenHolder = await Contracts.TokenHolderUpgradeable.deploy();
    await tokenHolder.initialize();

    return tokenHolder;
};

export const createPoolCollection = async (network: string | BaseContract) =>
    Contracts.TestPoolCollection.deploy(toAddress(network));

export const createSystem = async () => {
    const networkToken = await createNetworkToken();

    const networkSettings = await createProxy(Contracts.NetworkSettings);

    const network = await createProxy(Contracts.TestBancorNetwork, {
        skipInitialization: true,
        ctorArgs: [networkToken.address, networkSettings.address]
    });

    const vault = await createProxy(Contracts.BancorVault, { ctorArgs: [networkToken.address] });
    const networkTokenPoolToken = await Contracts.PoolToken.deploy(
        NETWORK_TOKEN_POOL_TOKEN_NAME,
        NETWORK_TOKEN_POOL_TOKEN_SYMBOL,
        networkToken.address
    );
    const networkTokenPool = await createProxy(Contracts.TestNetworkTokenPool, {
        skipInitialization: true,
        ctorArgs: [network.address, vault.address, networkTokenPoolToken.address]
    });
    await networkTokenPoolToken.transferOwnership(networkTokenPool.address);
    await networkTokenPool.initialize();

    const pendingWithdrawals = await createProxy(Contracts.TestPendingWithdrawals, {
        ctorArgs: [network.address, networkTokenPool.address]
    });
    const poolCollection = await createPoolCollection(network);

    await network.initialize(pendingWithdrawals.address);

    return {
        networkSettings,
        network,
        networkToken,
        networkTokenPoolToken,
        vault,
        networkTokenPool,
        pendingWithdrawals,
        poolCollection
    };
};

export const createPool = async (
    reserveToken: TestERC20Token,
    network: BancorNetwork,
    networkSettings: NetworkSettings,
    poolCollection: PoolCollection
) => {
    await networkSettings.addTokenToWhitelist(reserveToken.address);

    await network.addPoolCollection(poolCollection.address);
    await network.createPool(await poolCollection.poolType(), reserveToken.address);

    const pool = await poolCollection.poolData(reserveToken.address);
    return Contracts.PoolToken.attach(pool.poolToken);
};<|MERGE_RESOLUTION|>--- conflicted
+++ resolved
@@ -1,16 +1,9 @@
-<<<<<<< HEAD
-=======
 import { NETWORK_TOKEN_POOL_TOKEN_SYMBOL, NETWORK_TOKEN_POOL_TOKEN_NAME } from './Constants';
->>>>>>> 508570dd
 import Contracts, { Contract, ContractBuilder } from 'components/Contracts';
 import { BaseContract, BigNumber, ContractFactory } from 'ethers';
 import { isEqual } from 'lodash';
 import { toAddress } from 'test/helpers/Utils';
-<<<<<<< HEAD
-import { ProxyAdmin } from 'typechain';
-=======
 import { BancorNetwork, PoolCollection, NetworkSettings, ProxyAdmin, TestERC20Token } from 'typechain';
->>>>>>> 508570dd
 
 const TOTAL_SUPPLY = BigNumber.from(1_000_000_000).mul(BigNumber.from(10).pow(18));
 
