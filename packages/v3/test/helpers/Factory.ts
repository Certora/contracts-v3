--- conflicted
+++ resolved
@@ -2,14 +2,6 @@
 import {
     BancorNetwork,
     BancorVault,
-<<<<<<< HEAD
-    PoolToken
-} from '../../typechain';
-import { roles } from './AccessControl';
-import { NETWORK_TOKEN_POOL_TOKEN_SYMBOL, NETWORK_TOKEN_POOL_TOKEN_NAME } from './Constants';
-import { toAddress } from './Utils';
-import { TokenGovernance } from '@bancor/token-governance';
-=======
     NetworkSettings,
     PoolToken,
     PoolTokenFactory,
@@ -19,7 +11,6 @@
 } from '../../typechain';
 import { roles } from './AccessControl';
 import { toAddress, TokenWithAddress } from './Utils';
->>>>>>> 4a68f311
 import { BaseContract, BigNumber, ContractFactory } from 'ethers';
 import { ethers } from 'hardhat';
 import { isEqual } from 'lodash';
