--- conflicted
+++ resolved
@@ -80,23 +80,14 @@
         case Symbols.ETH:
             return { address: NATIVE_TOKEN_ADDRESS };
 
-<<<<<<< HEAD
         case Symbols.TKN:
-            return Contracts.TestERC20Token.deploy(TokenNames[symbol], symbol, toWei(1_000_000_000));
-
         case `${Symbols.TKN}1`:
         case `${Symbols.TKN}2`:
-            return Contracts.TestERC20Token.deploy(TokenNames[Symbols.TKN], symbol, toWei(1_000_000_000));
-=======
-        case TKN:
-        case `${TKN}1`:
-        case `${TKN}2`:
             return (burnable ? Contracts.TestERC20Burnable : Contracts.TestERC20Token).deploy(
-                symbol,
-                symbol,
+                TokenNames.TKN,
+                Symbols.TKN,
                 totalSupply
             );
->>>>>>> 5b19c8e7
 
         default:
             throw new Error(`Unsupported type ${symbol}`);
@@ -144,18 +135,18 @@
 
 export const errorMessageTokenBurnExceedsBalance = (symbol: string): string => {
     switch (symbol) {
-        case BNT:
+        case Symbols.BNT:
             return '';
 
-        case vBNT:
+        case Symbols.vBNT:
             return 'ERR_UNDERFLOW';
 
-        case ETH:
+        case Symbols.ETH:
             return '';
 
-        case TKN:
-        case `${TKN}1`:
-        case `${TKN}2`:
+        case Symbols.TKN:
+        case `${Symbols.TKN}1`:
+        case `${Symbols.TKN}2`:
             return 'ERC20: burn amount exceeds balance';
 
         default:
