--- conflicted
+++ resolved
@@ -33,11 +33,7 @@
 import { Roles } from '../../utils/Roles';
 import { TokenData, TokenSymbol } from '../../utils/TokenData';
 import { toWei, toPPM } from '../../utils/Types';
-<<<<<<< HEAD
 import { latestBlockNumber } from '..//helpers/BlockNumber';
-=======
-import { latest } from '..//helpers/Time';
->>>>>>> f729e3e6
 import { transfer, getBalance } from '..//helpers/Utils';
 import {
     createPool,
