import Contracts from '../../components/Contracts';
import { TokenGovernance } from '../../components/LegacyContracts';
import {
    MasterVault,
    IERC20,
    NetworkSettings,
    PoolToken,
    PoolTokenFactory,
    TestBancorNetwork,
    TestERC20Token,
    TestMasterPool,
    TestPoolCollection,
    TestPoolCollectionUpgrader
} from '../../typechain-types';
import { FeeTypes, PPM_RESOLUTION, ZERO_ADDRESS, Symbols, TokenNames } from '../../utils/Constants';
import { toWei, toPPM } from '../../utils/Types';
import { expectRole, roles } from '../helpers/AccessControl';
<<<<<<< HEAD
=======
import {
    FeeTypes,
    MASTER_POOL_TOKEN_NAME,
    MASTER_POOL_TOKEN_SYMBOL,
    PPM_RESOLUTION,
    ZERO_ADDRESS,
    TKN,
    MAX_UINT256
} from '../helpers/Constants';
>>>>>>> 5b19c8e7
import { createPool, createPoolCollection, createSystem } from '../helpers/Factory';
import { shouldHaveGap } from '../helpers/Proxy';
import { createTokenBySymbol, TokenWithAddress, transfer } from '../helpers/Utils';
import { SignerWithAddress } from '@nomiclabs/hardhat-ethers/signers';
import { expect } from 'chai';
import { BigNumber, utils } from 'ethers';
import { ethers } from 'hardhat';

const { formatBytes32String } = utils;

const { Upgradeable: UpgradeableRoles, MasterPool: MasterPoolRoles } = roles;

describe('MasterPool', () => {
    let deployer: SignerWithAddress;
    let provider: SignerWithAddress;
    let provider2: SignerWithAddress;

    shouldHaveGap('MasterPool', '_stakedBalance');

    before(async () => {
        [deployer, provider, provider2] = await ethers.getSigners();
    });

    describe('construction', () => {
        let network: TestBancorNetwork;
        let networkToken: IERC20;
        let networkSettings: NetworkSettings;
        let networkTokenGovernance: TokenGovernance;
        let govTokenGovernance: TokenGovernance;
        let masterVault: MasterVault;
        let masterPool: TestMasterPool;
        let masterPoolToken: PoolToken;

        beforeEach(async () => {
            ({
                network,
                networkToken,
                networkSettings,
                networkTokenGovernance,
                govTokenGovernance,
                masterVault,
                masterPool,
                masterPoolToken
            } = await createSystem());
        });

        it('should revert when attempting to create with an invalid network contract', async () => {
            await expect(
                Contracts.MasterPool.deploy(
                    ZERO_ADDRESS,
                    networkTokenGovernance.address,
                    govTokenGovernance.address,
                    networkSettings.address,
                    masterVault.address,
                    masterPoolToken.address
                )
            ).to.be.revertedWith('InvalidAddress');
        });

        it('should revert when attempting to create with an invalid network token governance contract', async () => {
            await expect(
                Contracts.MasterPool.deploy(
                    network.address,
                    ZERO_ADDRESS,
                    govTokenGovernance.address,
                    networkSettings.address,
                    masterVault.address,
                    masterPoolToken.address
                )
            ).to.be.revertedWith('InvalidAddress');
        });

        it('should revert when attempting to create with an invalid gov token governance contract', async () => {
            await expect(
                Contracts.MasterPool.deploy(
                    network.address,
                    networkTokenGovernance.address,
                    ZERO_ADDRESS,
                    networkSettings.address,
                    masterVault.address,
                    masterPoolToken.address
                )
            ).to.be.revertedWith('InvalidAddress');
        });

        it('should revert when attempting to create with an invalid network settings contract', async () => {
            await expect(
                Contracts.MasterPool.deploy(
                    network.address,
                    networkTokenGovernance.address,
                    govTokenGovernance.address,
                    ZERO_ADDRESS,
                    masterVault.address,
                    masterPoolToken.address
                )
            ).to.be.revertedWith('InvalidAddress');
        });

        it('should revert when attempting to create with an invalid master vault contract', async () => {
            await expect(
                Contracts.MasterPool.deploy(
                    network.address,
                    networkTokenGovernance.address,
                    govTokenGovernance.address,
                    networkSettings.address,
                    ZERO_ADDRESS,
                    masterPoolToken.address
                )
            ).to.be.revertedWith('InvalidAddress');
        });

        it('should revert when attempting to create with an invalid master pool token contract', async () => {
            await expect(
                Contracts.MasterPool.deploy(
                    network.address,
                    networkTokenGovernance.address,
                    govTokenGovernance.address,
                    networkSettings.address,
                    masterVault.address,
                    ZERO_ADDRESS
                )
            ).to.be.revertedWith('InvalidAddress');
        });

        it('should revert when attempting to reinitialize', async () => {
            await expect(masterPool.initialize()).to.be.revertedWith('Initializable: contract is already initialized');
        });

        it('should be properly initialized', async () => {
            expect(await masterPool.version()).to.equal(1);
            expect(await masterPool.isPayable()).to.be.false;

            await expectRole(masterPool, UpgradeableRoles.ROLE_ADMIN, UpgradeableRoles.ROLE_ADMIN, [deployer.address]);

            await expectRole(
                masterPool,
                MasterPoolRoles.ROLE_MASTER_POOL_TOKEN_MANAGER,
                UpgradeableRoles.ROLE_ADMIN
                // @TODO add staking rewards to initial members
            );

            expect(await masterPool.stakedBalance()).to.equal(0);

            const poolToken = await Contracts.PoolToken.attach(await masterPool.poolToken());
            expect(await poolToken.owner()).to.equal(masterPool.address);
            expect(await poolToken.reserveToken()).to.equal(networkToken.address);
            expect(await poolToken.name()).to.equal(TokenNames.bnBNT);
            expect(await poolToken.symbol()).to.equal(Symbols.bnBNT);
        });
    });

    describe('mint', () => {
        let network: TestBancorNetwork;
        let networkToken: IERC20;
        let masterPool: TestMasterPool;
        let recipient: SignerWithAddress;

        before(async () => {
            [deployer, recipient] = await ethers.getSigners();
        });

        beforeEach(async () => {
            ({ network, networkToken, masterPool } = await createSystem());
        });

        it('should revert when attempting to mint from a non-network', async () => {
            const nonNetwork = deployer;

            await expect(masterPool.connect(nonNetwork).mint(recipient.address, 1)).to.be.revertedWith('AccessDenied');
        });

        it('should revert when attempting to mint to an invalid address', async () => {
            await expect(network.mintT(ZERO_ADDRESS, 1)).to.be.revertedWith('InvalidAddress');
        });

        it('should revert when attempting to mint an invalid amount', async () => {
            await expect(network.mintT(recipient.address, 0)).to.be.revertedWith('ZeroValue');
        });

        it('should mint to the recipient', async () => {
            const amount = toWei(12345);

            const prevTotalSupply = await networkToken.totalSupply();
            const prevRecipientTokenBalance = await networkToken.balanceOf(recipient.address);

            await network.mintT(recipient.address, amount);

            expect(await networkToken.totalSupply()).to.equal(prevTotalSupply.add(amount));
            expect(await networkToken.balanceOf(recipient.address)).to.equal(prevRecipientTokenBalance.add(amount));
        });
    });

    describe('burnFromVault', () => {
        let network: TestBancorNetwork;
        let networkToken: IERC20;
        let masterPool: TestMasterPool;
        let masterVault: MasterVault;

        const amount = toWei(12_345);

        beforeEach(async () => {
            ({ network, networkToken, masterPool, masterVault } = await createSystem());

            await networkToken.transfer(masterVault.address, amount);
        });

        it('should revert when attempting to burn from a non-network', async () => {
            const nonNetwork = deployer;

            await expect(masterPool.connect(nonNetwork).burnFromVault(1)).to.be.revertedWith('AccessDenied');
        });

        it('should revert when attempting to burn an invalid amount', async () => {
            await expect(network.burnFromVaultT(0)).to.be.revertedWith('ZeroValue');
        });

        it('should revert when attempting to burn more than the balance of the master vault', async () => {
            await expect(network.burnFromVaultT(amount.add(1))).to.be.reverted; // legacy network token reverts without a reason
        });

        it('should burn from the master vault', async () => {
            const amount = toWei(12_345);

            const prevTotalSupply = await networkToken.totalSupply();
            const prevVaultTokenBalance = await networkToken.balanceOf(masterVault.address);

            await network.burnFromVaultT(amount);

            expect(await networkToken.totalSupply()).to.equal(prevTotalSupply.sub(amount));
            expect(await networkToken.balanceOf(masterVault.address)).to.equal(prevVaultTokenBalance.sub(amount));
        });
    });

    describe('is minting enabled', () => {
        let networkSettings: NetworkSettings;
        let network: TestBancorNetwork;
        let networkToken: IERC20;
        let masterPool: TestMasterPool;
        let poolTokenFactory: PoolTokenFactory;
        let poolCollection: TestPoolCollection;
        let poolCollectionUpgrader: TestPoolCollectionUpgrader;
        let reserveToken: TestERC20Token;

        beforeEach(async () => {
            ({
                networkSettings,
                network,
                networkToken,
                masterPool,
                poolTokenFactory,
                poolCollection,
                poolCollectionUpgrader
            } = await createSystem());

            reserveToken = await Contracts.TestERC20Token.deploy(TokenNames.TKN, Symbols.TKN, 1_000_000);
        });

        it('should return false for an invalid pool', async () => {
            expect(await masterPool.isNetworkLiquidityEnabled(ZERO_ADDRESS, poolCollection.address)).to.be.false;
        });

        it('should return false for an invalid pool collection', async () => {
            expect(await masterPool.isNetworkLiquidityEnabled(reserveToken.address, ZERO_ADDRESS)).to.be.false;
        });

        it('should return false for a non-whitelisted token', async () => {
            expect(await masterPool.isNetworkLiquidityEnabled(reserveToken.address, poolCollection.address)).to.be
                .false;
        });

        context('with a whitelisted and registered pool', () => {
            const MAX_DEVIATION = toPPM(1);
            const MINTING_LIMIT = toWei(10_000_000);

            beforeEach(async () => {
                await createPool(reserveToken, network, networkSettings, poolCollection);

                await networkSettings.setAverageRateMaxDeviationPPM(MAX_DEVIATION);
                await networkSettings.setPoolMintingLimit(reserveToken.address, MINTING_LIMIT);
            });

            context('when spot rate is unstable', () => {
                beforeEach(async () => {
                    const spotRate = { n: 1_000_000, d: 1 };

                    await poolCollection.setTradingLiquidityT(reserveToken.address, {
                        networkTokenTradingLiquidity: spotRate.n,
                        baseTokenTradingLiquidity: spotRate.d,
                        tradingLiquidityProduct: spotRate.n * spotRate.d,
                        stakedBalance: 0
                    });
                    await poolCollection.setAverageRateT(reserveToken.address, {
                        rate: {
                            n: spotRate.n * PPM_RESOLUTION,
                            d: spotRate.d * (PPM_RESOLUTION + MAX_DEVIATION + toPPM(0.1))
                        },
                        time: 0
                    });
                });

                it('should return false', async () => {
                    expect(await masterPool.isNetworkLiquidityEnabled(reserveToken.address, poolCollection.address)).to
                        .be.false;
                });
            });

            context('when spot rate is stable', () => {
                beforeEach(async () => {
                    const spotRate = {
                        n: toWei(1_000_000),
                        d: toWei(10_000_000)
                    };

                    await poolCollection.setTradingLiquidityT(reserveToken.address, {
                        networkTokenTradingLiquidity: spotRate.n,
                        baseTokenTradingLiquidity: spotRate.d,
                        tradingLiquidityProduct: spotRate.n.mul(spotRate.d),
                        stakedBalance: toWei(1_000_000)
                    });

                    await poolCollection.setAverageRateT(reserveToken.address, {
                        rate: {
                            n: spotRate.n,
                            d: spotRate.d
                        },
                        time: await network.currentTime()
                    });
                });

                it('should return true', async () => {
                    expect(await masterPool.isNetworkLiquidityEnabled(reserveToken.address, poolCollection.address)).to
                        .be.true;
                });

                it('should return false for another pool collection', async () => {
                    const poolCollection2 = await createPoolCollection(
                        network,
                        networkToken,
                        networkSettings,
                        poolTokenFactory,
                        poolCollectionUpgrader
                    );

                    expect(await masterPool.isNetworkLiquidityEnabled(reserveToken.address, poolCollection2.address)).to
                        .be.false;
                });
            });
        });
    });

    describe('request liquidity', () => {
        let networkSettings: NetworkSettings;
        let network: TestBancorNetwork;
        let networkToken: IERC20;
        let masterPool: TestMasterPool;
        let masterPoolToken: PoolToken;
        let masterVault: MasterVault;
        let poolCollection: TestPoolCollection;
        let reserveToken: TestERC20Token;

        const MAX_DEVIATION = toPPM(1);
        const MINTING_LIMIT = toWei(10_000_000);

        const contextId = formatBytes32String('CTX');

        beforeEach(async () => {
            ({ networkSettings, network, networkToken, masterPool, masterPoolToken, masterVault, poolCollection } =
                await createSystem());

            reserveToken = await Contracts.TestERC20Token.deploy(TokenNames.TKN, Symbols.TKN, 1_000_000);

            await createPool(reserveToken, network, networkSettings, poolCollection);

            await networkSettings.setAverageRateMaxDeviationPPM(MAX_DEVIATION);
            await networkSettings.setPoolMintingLimit(reserveToken.address, MINTING_LIMIT);
        });

        const testRequest = async (amount: BigNumber, expectedAmount: BigNumber) => {
            const prevStakedBalance = await masterPool.stakedBalance();
            const prevMintedAmount = await masterPool.mintedAmount(reserveToken.address);
            const prevUnallocatedLiquidity = await masterPool.unallocatedLiquidity(reserveToken.address);

            const prevPoolTokenTotalSupply = await masterPoolToken.totalSupply();
            const prevPoolPoolTokenBalance = await masterPoolToken.balanceOf(masterPool.address);
            const prevVaultPoolTokenBalance = await masterPoolToken.balanceOf(masterVault.address);

            expect(prevVaultPoolTokenBalance).to.equal(0);

            const prevTokenTotalSupply = await networkToken.totalSupply();
            const prevPoolTokenBalance = await networkToken.balanceOf(masterPool.address);
            const prevVaultTokenBalance = await networkToken.balanceOf(masterVault.address);

            let expectedPoolTokenAmount;
            if (prevPoolTokenTotalSupply.isZero()) {
                expectedPoolTokenAmount = expectedAmount;
            } else {
                expectedPoolTokenAmount = expectedAmount.mul(prevPoolTokenTotalSupply).div(prevStakedBalance);
            }

            const res = await network.requestLiquidityT(contextId, reserveToken.address, amount);

            await expect(res)
                .to.emit(masterPool, 'LiquidityRequested')
                .withArgs(contextId, reserveToken.address, expectedAmount, expectedPoolTokenAmount);

            expect(await masterPool.stakedBalance()).to.equal(prevStakedBalance.add(expectedAmount));
            expect(await masterPool.mintedAmount(reserveToken.address)).to.equal(prevMintedAmount.add(expectedAmount));
            expect(await masterPool.unallocatedLiquidity(reserveToken.address)).to.equal(
                prevUnallocatedLiquidity.sub(expectedAmount)
            );

            expect(await masterPoolToken.totalSupply()).to.equal(prevPoolTokenTotalSupply.add(expectedPoolTokenAmount));
            expect(await masterPoolToken.balanceOf(masterPool.address)).to.equal(
                prevPoolPoolTokenBalance.add(expectedPoolTokenAmount)
            );
            expect(await masterPoolToken.balanceOf(masterVault.address)).to.equal(prevVaultPoolTokenBalance);

            expect(await networkToken.totalSupply()).to.equal(prevTokenTotalSupply.add(expectedAmount));
            expect(await networkToken.balanceOf(masterPool.address)).to.equal(prevPoolTokenBalance);
            expect(await networkToken.balanceOf(masterVault.address)).to.equal(
                prevVaultTokenBalance.add(expectedAmount)
            );
        };

        it('should revert when attempting to request liquidity from a non-network', async () => {
            const nonNetwork = deployer;

            await expect(
                masterPool.connect(nonNetwork).requestLiquidity(contextId, reserveToken.address, 1)
            ).to.be.revertedWith('AccessDenied');
        });

        it('should revert when attempting to request liquidity for an invalid pool', async () => {
            await expect(network.requestLiquidityT(contextId, ZERO_ADDRESS, 1)).to.be.revertedWith('InvalidAddress');
        });

        it('should revert when attempting to request a zero liquidity amount', async () => {
            await expect(network.requestLiquidityT(contextId, reserveToken.address, 0)).to.be.revertedWith('ZeroValue');
        });

        it('should allow requesting liquidity', async () => {
            for (const amount of [1, 10_000, toWei(1_000_000), toWei(500_000)]) {
                await testRequest(BigNumber.from(amount), BigNumber.from(amount));
            }
        });

        context('when close to the minting limit', () => {
            const remaining = toWei(1_000_000);

            beforeEach(async () => {
                const amount = MINTING_LIMIT.sub(remaining);

                await testRequest(amount, amount);
            });

            it('should allow requesting liquidity up to the limit', async () => {
                for (const amount of [toWei(10), toWei(100_000), toWei(899_990)]) {
                    await testRequest(amount, amount);
                }
            });

            it('should revert when requesting more liquidity amount than the minting limit', async () => {
                for (const amount of [remaining.add(1), remaining.add(toWei(2_000_000)), toWei(2_000_000)]) {
                    await expect(network.requestLiquidityT(contextId, reserveToken.address, amount)).to.be.revertedWith(
                        'MintingLimitExceeded'
                    );
                }
            });

            context('when the minting limit is lowered retroactively', () => {
                beforeEach(async () => {
                    await testRequest(BigNumber.from(100_000), BigNumber.from(100_000));

                    await networkSettings.setPoolMintingLimit(reserveToken.address, 1);
                });

                it('should revert when requesting more liquidity amount than the minting limit', async () => {
                    for (const amount of [10, 100_000, toWei(2_000_000), toWei(1_500_000)]) {
                        await expect(
                            network.requestLiquidityT(contextId, reserveToken.address, amount)
                        ).to.be.revertedWith('MintingLimitExceeded');
                    }
                });
            });
        });

        context('when at the minting limit', () => {
            beforeEach(async () => {
                await testRequest(MINTING_LIMIT, MINTING_LIMIT);
            });

            it('should revert when requesting more liquidity amount than the minting limit', async () => {
                for (const amount of [10, 100_000, toWei(2_000_000), toWei(1_500_000)]) {
                    await expect(network.requestLiquidityT(contextId, reserveToken.address, amount)).to.be.revertedWith(
                        'MintingLimitExceeded'
                    );
                }
            });
        });
    });

    describe('renounce liquidity', () => {
        let networkSettings: NetworkSettings;
        let network: TestBancorNetwork;
        let networkToken: IERC20;
        let masterPool: TestMasterPool;
        let masterPoolToken: PoolToken;
        let masterVault: MasterVault;
        let poolCollection: TestPoolCollection;
        let reserveToken: TestERC20Token;

        const MAX_DEVIATION = toPPM(1);
        const MINTING_LIMIT = toWei(10_000_000);

        const contextId = formatBytes32String('CTX');

        beforeEach(async () => {
            ({ networkSettings, network, networkToken, masterPool, masterPoolToken, masterVault, poolCollection } =
                await createSystem());

            reserveToken = await Contracts.TestERC20Token.deploy(TokenNames.TKN, Symbols.TKN, 1_000_000);

            await createPool(reserveToken, network, networkSettings, poolCollection);

            await networkSettings.setAverageRateMaxDeviationPPM(MAX_DEVIATION);
            await networkSettings.setPoolMintingLimit(reserveToken.address, MINTING_LIMIT);
        });

        it('should revert when attempting to renounce liquidity from a non-network', async () => {
            const nonNetwork = deployer;

            await expect(
                masterPool.connect(nonNetwork).renounceLiquidity(contextId, reserveToken.address, 1)
            ).to.be.revertedWith('AccessDenied');
        });

        it('should revert when attempting to renounce liquidity for an invalid pool', async () => {
            await expect(network.renounceLiquidityT(contextId, ZERO_ADDRESS, 1)).to.be.revertedWith('InvalidAddress');
        });

        it('should revert when attempting to renounce a zero liquidity amount', async () => {
            await expect(network.renounceLiquidityT(contextId, reserveToken.address, 0)).to.be.revertedWith(
                'ZeroValue'
            );
        });

        it('should revert when attempting to renounce liquidity when no liquidity was ever requested', async () => {
            await expect(network.renounceLiquidityT(contextId, reserveToken.address, 1)).to.be.reverted; // division by 0
        });

        context('with requested liquidity', () => {
            const requestedAmount = toWei(1_000_000);

            beforeEach(async () => {
                await network.requestLiquidityT(contextId, reserveToken.address, requestedAmount);
            });

            const testRenounce = async (amount: BigNumber) => {
                const prevStakedBalance = await masterPool.stakedBalance();
                const prevMintedAmount = await masterPool.mintedAmount(reserveToken.address);
                const prevUnallocatedLiquidity = await masterPool.unallocatedLiquidity(reserveToken.address);

                const prevPoolTokenTotalSupply = await masterPoolToken.totalSupply();
                const prevPoolPoolTokenBalance = await masterPoolToken.balanceOf(masterPool.address);
                const prevVaultPoolTokenBalance = await masterPoolToken.balanceOf(masterVault.address);

                expect(prevVaultPoolTokenBalance).to.equal(0);

                const prevTokenTotalSupply = await networkToken.totalSupply();
                const prevPoolTokenBalance = await networkToken.balanceOf(masterPool.address);
                const prevVaultTokenBalance = await networkToken.balanceOf(masterVault.address);

                const renouncedAmount = BigNumber.min(prevMintedAmount, amount);
                const expectedPoolTokenAmount = renouncedAmount.mul(prevPoolTokenTotalSupply).div(prevStakedBalance);

                const res = await network.renounceLiquidityT(contextId, reserveToken.address, amount);

                await expect(res)
                    .to.emit(masterPool, 'LiquidityRenounced')
                    .withArgs(contextId, reserveToken.address, amount, expectedPoolTokenAmount);

                expect(await masterPool.stakedBalance()).to.equal(prevStakedBalance.sub(renouncedAmount));
                expect(await masterPool.mintedAmount(reserveToken.address)).to.equal(
                    prevMintedAmount.sub(renouncedAmount)
                );

                expect(await masterPool.unallocatedLiquidity(reserveToken.address)).to.equal(
                    prevUnallocatedLiquidity.gt(renouncedAmount)
                        ? prevUnallocatedLiquidity.add(renouncedAmount)
                        : MINTING_LIMIT
                );

                expect(await masterPoolToken.totalSupply()).to.equal(
                    prevPoolTokenTotalSupply.sub(expectedPoolTokenAmount)
                );
                expect(await masterPoolToken.balanceOf(masterPool.address)).to.equal(
                    prevPoolPoolTokenBalance.sub(expectedPoolTokenAmount)
                );
                expect(await masterPoolToken.balanceOf(masterVault.address)).to.equal(prevVaultPoolTokenBalance);

                expect(await networkToken.totalSupply()).to.equal(prevTokenTotalSupply.sub(amount));
                expect(await networkToken.balanceOf(masterPool.address)).to.equal(prevPoolTokenBalance);
                expect(await networkToken.balanceOf(masterVault.address)).to.equal(prevVaultTokenBalance.sub(amount));
            };

            it('should allow renouncing liquidity', async () => {
                for (const amount of [1, 10_000, toWei(200_000), toWei(300_000)]) {
                    await testRenounce(BigNumber.from(amount));
                }
            });

            it('should allow renouncing more liquidity than the previously requested amount', async () => {
                // ensure that there is enough tokens in the master vault
                const extra = toWei(1000);
                await networkToken.transfer(masterVault.address, extra);

                await testRenounce(requestedAmount.add(extra));
            });
        });
    });

    describe('deposit liquidity', () => {
        let networkSettings: NetworkSettings;
        let network: TestBancorNetwork;
        let networkToken: IERC20;
        let govToken: IERC20;
        let masterPool: TestMasterPool;
        let masterPoolToken: PoolToken;
        let poolCollection: TestPoolCollection;
        let reserveToken: TestERC20Token;

        beforeEach(async () => {
            ({ networkSettings, network, networkToken, govToken, masterPool, masterPoolToken, poolCollection } =
                await createSystem());

            reserveToken = await Contracts.TestERC20Token.deploy(TokenNames.TKN, Symbols.TKN, 1_000_000);
        });

        it('should revert when attempting to deposit from a non-network', async () => {
            const amount = 1;
            const nonNetwork = deployer;

            await expect(
                masterPool.connect(nonNetwork).depositFor(provider.address, amount, false, 0)
            ).to.be.revertedWith('AccessDenied');
        });

        it('should revert when attempting to deposit a zero amount', async () => {
            const amount = 0;

            await expect(network.depositToNetworkPoolForT(provider.address, amount, false, 0)).to.be.revertedWith(
                'ZeroValue'
            );
        });

        it('should revert when attempting to deposit for an invalid provider', async () => {
            const amount = 1;

            await expect(network.depositToNetworkPoolForT(ZERO_ADDRESS, amount, false, 0)).to.be.revertedWith(
                'InvalidAddress'
            );
        });

        it('should revert when attempting to deposit when no liquidity was requested', async () => {
            const amount = 1;

            await expect(network.depositToNetworkPoolForT(provider.address, amount, false, 0)).to.be.reverted; // division by 0
        });

        context('with a whitelisted and registered pool', () => {
            const MAX_DEVIATION = toPPM(1);
            const MINTING_LIMIT = toWei(10_000_000);

            beforeEach(async () => {
                await createPool(reserveToken, network, networkSettings, poolCollection);

                await networkSettings.setAverageRateMaxDeviationPPM(MAX_DEVIATION); // %1
                await networkSettings.setPoolMintingLimit(reserveToken.address, MINTING_LIMIT);
            });

            context('with requested liquidity', () => {
                beforeEach(async () => {
                    const requestedAmount = toWei(1_000_000);
                    const contextId = formatBytes32String('CTX');

                    await network.requestLiquidityT(contextId, reserveToken.address, requestedAmount);
                });

                const testDeposit = async (
                    provider: SignerWithAddress,
                    amount: BigNumber,
                    isMigrating: boolean,
                    originalGovTokenAmount: BigNumber
                ) => {
                    // since this is only a unit test, we will simulate a proper transfer of the network token amount
                    // from the network to the master pool
                    await networkToken.connect(deployer).transfer(masterPool.address, amount);

                    const prevStakedBalance = await masterPool.stakedBalance();

                    const prevPoolTokenTotalSupply = await masterPoolToken.totalSupply();
                    const prevPoolPoolTokenBalance = await masterPoolToken.balanceOf(masterPool.address);
                    const prevProviderPoolTokenBalance = await masterPoolToken.balanceOf(provider.address);

                    const prevTokenTotalSupply = await networkToken.totalSupply();
                    const prevPoolTokenBalance = await networkToken.balanceOf(masterPool.address);
                    const prevProviderTokenBalance = await networkToken.balanceOf(provider.address);

                    const prevGovTotalSupply = await govToken.totalSupply();
                    const prevPoolGovTokenBalance = await govToken.balanceOf(masterPool.address);
                    const prevProviderGovTokenBalance = await govToken.balanceOf(provider.address);

                    const expectedPoolTokenAmount = amount.mul(prevPoolTokenTotalSupply).div(prevStakedBalance);

                    let expectedGovTokenAmount = expectedPoolTokenAmount;
                    if (isMigrating) {
                        expectedGovTokenAmount = expectedGovTokenAmount.gt(originalGovTokenAmount)
                            ? expectedGovTokenAmount.sub(originalGovTokenAmount)
                            : BigNumber.from(0);
                    }

                    const depositAmounts = await network.callStatic.depositToNetworkPoolForT(
                        provider.address,
                        amount,
                        isMigrating,
                        originalGovTokenAmount
                    );
                    expect(depositAmounts.poolTokenAmount).to.equal(expectedPoolTokenAmount);
                    expect(depositAmounts.govTokenAmount).to.equal(expectedGovTokenAmount);

                    await network.depositToNetworkPoolForT(
                        provider.address,
                        amount,
                        isMigrating,
                        originalGovTokenAmount
                    );

                    expect(await masterPool.stakedBalance()).to.equal(prevStakedBalance);

                    expect(await masterPoolToken.totalSupply()).to.equal(prevPoolTokenTotalSupply);
                    expect(await masterPoolToken.balanceOf(masterPool.address)).to.equal(
                        prevPoolPoolTokenBalance.sub(expectedPoolTokenAmount)
                    );
                    expect(await masterPoolToken.balanceOf(provider.address)).to.equal(
                        prevProviderPoolTokenBalance.add(expectedPoolTokenAmount)
                    );

                    expect(await networkToken.totalSupply()).to.equal(prevTokenTotalSupply.sub(amount));
                    expect(await networkToken.balanceOf(masterPool.address)).to.equal(prevPoolTokenBalance.sub(amount));
                    expect(await networkToken.balanceOf(provider.address)).to.equal(prevProviderTokenBalance);

                    expect(await govToken.totalSupply()).to.equal(prevGovTotalSupply.add(expectedGovTokenAmount));
                    expect(await govToken.balanceOf(masterPool.address)).to.equal(prevPoolGovTokenBalance);
                    expect(await govToken.balanceOf(provider.address)).to.equal(
                        prevProviderGovTokenBalance.add(expectedGovTokenAmount)
                    );
                };

                it('should revert when attempting to deposit without sending the network tokens', async () => {
                    const amount = 1;

                    await expect(
                        network.depositToNetworkPoolForT(provider.address, amount, false, 0)
                    ).to.be.revertedWith('');
                });

                it('should revert when attempting to deposit too much liquidity', async () => {
                    const maxAmount = (await masterPoolToken.balanceOf(masterPool.address))
                        .mul(await masterPool.stakedBalance())
                        .div(await masterPoolToken.totalSupply());

                    await expect(
                        network.depositToNetworkPoolForT(provider.address, maxAmount.add(1), false, 0)
                    ).to.be.revertedWith('ERC20: transfer amount exceeds balance');
                });

                it('should allow depositing liquidity', async () => {
                    for (const amount of [1, 10_000, toWei(20_000), toWei(30_000)]) {
                        await testDeposit(provider, BigNumber.from(amount), false, BigNumber.from(0));
                        await testDeposit(provider2, BigNumber.from(amount), false, BigNumber.from(0));
                    }
                });

                it('should compensate migrating providers when they are depositing liquidity', async () => {
                    for (const amount of [1, 10_000, toWei(20_000), toWei(30_000)]) {
                        await testDeposit(provider, BigNumber.from(amount), true, BigNumber.from(100));
                        await testDeposit(provider2, BigNumber.from(amount), true, BigNumber.from(100));
                    }
                });
            });
        });
    });

    describe('withdraw liquidity', () => {
        let networkSettings: NetworkSettings;
        let network: TestBancorNetwork;
        let networkToken: IERC20;
        let govToken: IERC20;
        let masterPool: TestMasterPool;
        let masterPoolToken: PoolToken;
        let poolCollection: TestPoolCollection;
        let reserveToken: TestERC20Token;

        beforeEach(async () => {
            ({ networkSettings, network, networkToken, govToken, masterPool, masterPoolToken, poolCollection } =
                await createSystem());

            reserveToken = await Contracts.TestERC20Token.deploy(TokenNames.TKN, Symbols.TKN, 1_000_000);
        });

        it('should revert when attempting to withdraw from a non-network', async () => {
            const nonNetwork = deployer;

            await expect(masterPool.connect(nonNetwork).withdraw(provider.address, 1)).to.be.revertedWith(
                'AccessDenied'
            );
        });

        it('should revert when attempting to withdraw for an invalid provider', async () => {
            await expect(network.withdrawFromNetworkPoolT(ZERO_ADDRESS, 1)).to.be.revertedWith('InvalidAddress');
        });

        it('should revert when attempting to withdraw a zero amount', async () => {
            await expect(network.withdrawFromNetworkPoolT(provider.address, 0)).to.be.revertedWith('ZeroValue');
        });

        it('should revert when attempting to withdraw before any deposits were made', async () => {
            await expect(network.withdrawFromNetworkPoolT(provider.address, 1)).to.be.revertedWith(''); // division by 0
        });

        context('with a whitelisted and registered pool', () => {
            const MAX_DEVIATION = toPPM(1);
            const MINTING_LIMIT = toWei(10_000_000);
            const WITHDRAWAL_FEE = toPPM(5);

            beforeEach(async () => {
                await createPool(reserveToken, network, networkSettings, poolCollection);

                await networkSettings.setAverageRateMaxDeviationPPM(MAX_DEVIATION);
                await networkSettings.setPoolMintingLimit(reserveToken.address, MINTING_LIMIT);
                await networkSettings.setWithdrawalFeePPM(WITHDRAWAL_FEE);
            });

            context('with requested liquidity', () => {
                beforeEach(async () => {
                    const requestedAmount = toWei(1_000_000);
                    const contextId = formatBytes32String('CTX');

                    await network.requestLiquidityT(contextId, reserveToken.address, requestedAmount);
                });

                context('with deposited liquidity', () => {
                    let depositAmounts: {
                        poolTokenAmount: BigNumber;
                        govTokenAmount: BigNumber;
                    };

                    beforeEach(async () => {
                        // since this is only a unit test, we will simulate a proper transfer of the network token amount
                        // from the network to the master pool
                        const depositAmount = toWei(1_000_000);
                        await networkToken.connect(deployer).transfer(masterPool.address, depositAmount);

                        depositAmounts = await network.callStatic.depositToNetworkPoolForT(
                            provider.address,
                            depositAmount,
                            false,
                            0
                        );

                        await network.depositToNetworkPoolForT(provider.address, depositAmount, false, 0);
                    });

                    const testWithdraw = async (provider: SignerWithAddress, poolTokenAmount: BigNumber) => {
                        await masterPoolToken.connect(provider).transfer(network.address, poolTokenAmount);
                        await network.approveT(masterPoolToken.address, masterPool.address, poolTokenAmount);
                        await govToken.connect(provider).transfer(masterPool.address, poolTokenAmount);

                        const prevStakedBalance = await masterPool.stakedBalance();

                        const prevPoolTokenTotalSupply = await masterPoolToken.totalSupply();
                        const prevPoolPoolTokenBalance = await masterPoolToken.balanceOf(masterPool.address);
                        const prevMasterPoolTokenBalance = await masterPoolToken.balanceOf(network.address);
                        const prevProviderPoolTokenBalance = await masterPoolToken.balanceOf(provider.address);

                        const prevTokenTotalSupply = await networkToken.totalSupply();
                        const prevPoolTokenBalance = await networkToken.balanceOf(masterPool.address);
                        const prevProviderTokenBalance = await networkToken.balanceOf(provider.address);

                        const prevGovTotalSupply = await govToken.totalSupply();
                        const prevPoolGovTokenBalance = await govToken.balanceOf(masterPool.address);
                        const prevProviderGovTokenBalance = await govToken.balanceOf(provider.address);
                        const expectedTokenAmount = poolTokenAmount
                            .mul(prevStakedBalance.mul(PPM_RESOLUTION - WITHDRAWAL_FEE))
                            .div(prevPoolTokenTotalSupply.mul(PPM_RESOLUTION));

                        const withdrawalAmounts = await network.callStatic.withdrawFromNetworkPoolT(
                            provider.address,
                            poolTokenAmount
                        );

                        expect(withdrawalAmounts.networkTokenAmount).to.equal(expectedTokenAmount);
                        expect(withdrawalAmounts.poolTokenAmount).to.equal(poolTokenAmount);

                        await network.withdrawFromNetworkPoolT(provider.address, poolTokenAmount);

                        expect(await masterPool.stakedBalance()).to.equal(prevStakedBalance);

                        expect(await masterPoolToken.totalSupply()).to.equal(prevPoolTokenTotalSupply);
                        expect(await masterPoolToken.balanceOf(masterPool.address)).to.equal(
                            prevPoolPoolTokenBalance.add(poolTokenAmount)
                        );

                        expect(await masterPoolToken.balanceOf(network.address)).to.equal(
                            prevMasterPoolTokenBalance.sub(poolTokenAmount)
                        );
                        expect(await masterPoolToken.balanceOf(provider.address)).to.equal(
                            prevProviderPoolTokenBalance
                        );

                        expect(await networkToken.totalSupply()).to.equal(
                            prevTokenTotalSupply.add(expectedTokenAmount)
                        );
                        expect(await networkToken.balanceOf(masterPool.address)).to.equal(prevPoolTokenBalance);
                        expect(await networkToken.balanceOf(provider.address)).to.equal(
                            prevProviderTokenBalance.add(expectedTokenAmount)
                        );

                        expect(await govToken.totalSupply()).to.equal(prevGovTotalSupply.sub(poolTokenAmount));
                        expect(await govToken.balanceOf(masterPool.address)).to.equal(
                            prevPoolGovTokenBalance.sub(poolTokenAmount)
                        );
                        expect(await govToken.balanceOf(provider.address)).to.equal(prevProviderGovTokenBalance);
                    };

                    it('should revert when attempting to withdraw more than the deposited amount', async () => {
                        const extra = 1;
                        const poolTokenAmount = depositAmounts.poolTokenAmount.add(extra);

                        await network.approveT(masterPoolToken.address, masterPool.address, poolTokenAmount);
                        await govToken.connect(deployer).transfer(provider.address, extra);
                        await govToken.connect(provider).transfer(masterPool.address, poolTokenAmount);

                        await expect(
                            network.withdrawFromNetworkPoolT(provider.address, poolTokenAmount)
                        ).to.be.revertedWith('ERC20: transfer amount exceeds balance');
                    });

                    it('should revert when attempting to deposit without sending the governance tokens', async () => {
                        const poolTokenAmount = 1000;

                        await masterPoolToken.connect(provider).transfer(network.address, poolTokenAmount);
                        await network.approveT(masterPoolToken.address, masterPool.address, poolTokenAmount);

                        await expect(
                            network.withdrawFromNetworkPoolT(provider.address, poolTokenAmount)
                        ).to.be.revertedWith('ERR_UNDERFLOW');
                    });

                    it('should revert when attempting to deposit without approving the network tokens', async () => {
                        const poolTokenAmount = 1000;
                        await govToken.connect(provider).transfer(masterPool.address, poolTokenAmount);

                        await expect(
                            network.withdrawFromNetworkPoolT(provider.address, poolTokenAmount)
                        ).to.be.revertedWith('ERC20: transfer amount exceeds balance');
                    });

                    it('should allow withdrawing liquidity', async () => {
                        for (const poolTokenAmount of [100, 10_000, toWei(20_000), toWei(30_000)]) {
                            await testWithdraw(provider, BigNumber.from(poolTokenAmount));
                        }
                    });
                });
            });
        });
    });

    describe('fee collection', () => {
        let networkSettings: NetworkSettings;
        let network: TestBancorNetwork;
        let masterPool: TestMasterPool;
        let reserveToken: TestERC20Token;

        const MINTING_LIMIT = toWei(10_000_000);

        beforeEach(async () => {
            ({ networkSettings, masterPool, network } = await createSystem());

            reserveToken = await Contracts.TestERC20Token.deploy(TokenNames.TKN, Symbols.TKN, 1_000_000);

            await networkSettings.setPoolMintingLimit(reserveToken.address, MINTING_LIMIT);
        });

        it('should revert when attempting to notify about collected fee from a non-network', async () => {
            const nonNetwork = deployer;

            await expect(
                masterPool.connect(nonNetwork).onFeesCollected(reserveToken.address, 1, FeeTypes.Trading)
            ).to.be.revertedWith('AccessDenied');
        });

        it('should revert when attempting to notify about collected fee from an invalid pool', async () => {
            await expect(network.onNetworkTokenFeesCollectedT(ZERO_ADDRESS, 1, FeeTypes.Trading)).to.be.revertedWith(
                'InvalidAddress'
            );
        });

        for (const [name, type] of Object.entries(FeeTypes).filter(([, v]) => typeof v === 'number')) {
            for (const feeAmount of [0, 12_345, toWei(12_345)]) {
                it(`should collect ${name} fees of ${feeAmount.toString()}`, async () => {
                    const prevStakedBalance = await masterPool.stakedBalance();
                    const prevMintedAmount = await masterPool.mintedAmount(reserveToken.address);
                    const prevUnallocatedLiquidity = await masterPool.unallocatedLiquidity(reserveToken.address);
                    const expectedMintedAmount = type === FeeTypes.Trading ? feeAmount : 0;

                    await network.onNetworkTokenFeesCollectedT(reserveToken.address, feeAmount, type);

                    expect(await masterPool.stakedBalance()).to.equal(prevStakedBalance.add(feeAmount));
                    expect(await masterPool.mintedAmount(reserveToken.address)).to.equal(
                        prevMintedAmount.add(expectedMintedAmount)
                    );
                    expect(await masterPool.unallocatedLiquidity(reserveToken.address)).to.equal(
                        prevUnallocatedLiquidity.sub(expectedMintedAmount)
                    );
                });
            }
        }
    });

    describe('asset management', () => {
        const amount = 1_000_000;

        let network: TestBancorNetwork;
        let networkSettings: NetworkSettings;
        let poolCollection: TestPoolCollection;
        let masterPool: TestMasterPool;
        let masterPoolToken: PoolToken;
        let networkToken: IERC20;

        let deployer: SignerWithAddress;
        let user: SignerWithAddress;

        let token: TokenWithAddress;

        const testWithdrawFunds = () => {
            it('should allow withdrawals', async () => {
                await expect(masterPool.connect(user).withdrawFunds(token.address, user.address, amount))
                    .to.emit(masterPool, 'FundsWithdrawn')
                    .withArgs(token.address, user.address, user.address, amount);
            });
        };

        const testWithdrawFundsRestricted = () => {
            it('should revert', async () => {
                await expect(
                    masterPool.connect(user).withdrawFunds(token.address, user.address, amount)
                ).to.revertedWith('AccessDenied');
            });
        };

        before(async () => {
            [deployer, user] = await ethers.getSigners();
        });

        for (const symbol of [Symbols.TKN, Symbols.bnBNT]) {
            const isMasterPoolToken = symbol === Symbols.bnBNT;

            context(`withdrawing ${symbol}`, () => {
                beforeEach(async () => {
                    ({ network, masterPool, masterPoolToken, networkToken, networkSettings, poolCollection } =
                        await createSystem());

                    const reserveToken = await Contracts.TestERC20Token.deploy(TokenNames.TKN, Symbols.TKN, 1_000_000);

                    if (isMasterPoolToken) {
                        token = masterPoolToken;

                        await createPool(reserveToken, network, networkSettings, poolCollection);

                        await network.mintT(deployer.address, amount);
                        await networkToken.connect(deployer).transfer(masterPool.address, amount);

                        await networkSettings.setPoolMintingLimit(reserveToken.address, amount);

                        const contextId = formatBytes32String('CTX');
                        await network.requestLiquidityT(contextId, reserveToken.address, amount);

                        await network.depositToNetworkPoolForT(deployer.address, amount, false, 0);
                    } else {
                        token = await createTokenBySymbol(symbol);
                    }

                    await transfer(deployer, token, masterPool.address, amount);
                });

                context('with no special permissions', () => {
                    testWithdrawFundsRestricted();
                });

                context('with admin role', () => {
                    beforeEach(async () => {
                        await masterPool.grantRole(UpgradeableRoles.ROLE_ADMIN, user.address);
                    });

                    testWithdrawFundsRestricted();
                });

                context('with master pool token manager role', () => {
                    beforeEach(async () => {
                        await masterPool.grantRole(MasterPoolRoles.ROLE_MASTER_POOL_TOKEN_MANAGER, user.address);
                    });

                    if (isMasterPoolToken) {
                        testWithdrawFunds();
                    } else {
                        testWithdrawFundsRestricted();
                    }
                });
            });
        }
    });

    describe('pool token calculations', () => {
        let networkSettings: NetworkSettings;
        let network: TestBancorNetwork;
        let masterPool: TestMasterPool;
        let masterPoolToken: PoolToken;
        let poolCollection: TestPoolCollection;
        let reserveToken: TestERC20Token;

        const MAX_DEVIATION = toPPM(1);
        const NETWORK_TOKEN_LIQUIDITY = toWei(1_000_000_000);

        beforeEach(async () => {
            ({ networkSettings, network, masterPool, masterPoolToken, poolCollection } = await createSystem());

            reserveToken = await Contracts.TestERC20Token.deploy(TKN, TKN, toWei(1_000_000_000));

            await createPool(reserveToken, network, networkSettings, poolCollection);

            await networkSettings.setAverageRateMaxDeviationPPM(MAX_DEVIATION);
            await networkSettings.setPoolMintingLimit(reserveToken.address, MAX_UINT256);

            await network.requestLiquidityT(formatBytes32String('CTX'), reserveToken.address, NETWORK_TOKEN_LIQUIDITY);
        });

        for (const networkTokenAmount of [0, 1000, toWei(10_000), toWei(1_000_000)]) {
            context(`underlying amount of ${networkTokenAmount.toString()}`, () => {
                it('should properly convert between underlying amount and pool token amount', async () => {
                    const poolTokenTotalSupply = await masterPoolToken.totalSupply();
                    const stakedBalance = await masterPool.stakedBalance();

                    const poolTokenAmount = await masterPool.underlyingToPoolToken(networkTokenAmount);
                    expect(poolTokenAmount).to.equal(
                        BigNumber.from(networkTokenAmount).mul(poolTokenTotalSupply).div(stakedBalance)
                    );

                    const underlyingAmount = await masterPool.poolTokenToUnderlying(poolTokenAmount);
                    expect(underlyingAmount).to.be.closeTo(BigNumber.from(networkTokenAmount), 1);
                });

                it('should properly calculate pool token amount to burn in order to increase underlying value', async () => {
                    const poolTokenAmount = toWei(100_000);
                    await masterPool.mintT(deployer.address, poolTokenAmount);

                    const prevUnderlying = await masterPool.poolTokenToUnderlying(poolTokenAmount);
                    const poolTokenAmountToBurn = await masterPool.poolTokenAmountToBurn(networkTokenAmount);

                    // ensure that burning the resulted pool token amount increases the underlying by the
                    // specified network amount while taking into account pool tokens owned by the protocol
                    await masterPool.burnT(poolTokenAmountToBurn);

                    expect(await masterPool.poolTokenToUnderlying(poolTokenAmount)).to.equal(
                        prevUnderlying.add(networkTokenAmount)
                    );
                });
            });
        }
    });
});<|MERGE_RESOLUTION|>--- conflicted
+++ resolved
@@ -12,21 +12,9 @@
     TestPoolCollection,
     TestPoolCollectionUpgrader
 } from '../../typechain-types';
-import { FeeTypes, PPM_RESOLUTION, ZERO_ADDRESS, Symbols, TokenNames } from '../../utils/Constants';
+import { FeeTypes, PPM_RESOLUTION, ZERO_ADDRESS, MAX_UINT256, Symbols, TokenNames } from '../../utils/Constants';
 import { toWei, toPPM } from '../../utils/Types';
 import { expectRole, roles } from '../helpers/AccessControl';
-<<<<<<< HEAD
-=======
-import {
-    FeeTypes,
-    MASTER_POOL_TOKEN_NAME,
-    MASTER_POOL_TOKEN_SYMBOL,
-    PPM_RESOLUTION,
-    ZERO_ADDRESS,
-    TKN,
-    MAX_UINT256
-} from '../helpers/Constants';
->>>>>>> 5b19c8e7
 import { createPool, createPoolCollection, createSystem } from '../helpers/Factory';
 import { shouldHaveGap } from '../helpers/Proxy';
 import { createTokenBySymbol, TokenWithAddress, transfer } from '../helpers/Utils';
@@ -1164,7 +1152,7 @@
         beforeEach(async () => {
             ({ networkSettings, network, masterPool, masterPoolToken, poolCollection } = await createSystem());
 
-            reserveToken = await Contracts.TestERC20Token.deploy(TKN, TKN, toWei(1_000_000_000));
+            reserveToken = await Contracts.TestERC20Token.deploy(Symbols.TKN, Symbols.TKN, toWei(1_000_000_000));
 
             await createPool(reserveToken, network, networkSettings, poolCollection);
 
