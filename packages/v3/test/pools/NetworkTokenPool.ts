--- conflicted
+++ resolved
@@ -1,20 +1,11 @@
 import { SignerWithAddress } from '@nomiclabs/hardhat-ethers/signers';
 import { expect } from 'chai';
-<<<<<<< HEAD
-import { BigNumber } from 'ethers';
-import { ethers } from 'hardhat';
-import { createSystem } from 'test/helpers/Factory';
-import { shouldHaveGap } from 'test/helpers/Proxy';
-
-let nonOwner: SignerWithAddress;
-=======
 import Contracts from 'components/Contracts';
 import { BigNumber } from 'ethers';
 import { ethers } from 'hardhat';
 import { NETWORK_TOKEN_POOL_TOKEN_SYMBOL, NETWORK_TOKEN_POOL_TOKEN_NAME } from 'test/helpers/Constants';
 import { createSystem } from 'test/helpers/Factory';
 import { shouldHaveGap } from 'test/helpers/Proxy';
->>>>>>> 508570dd
 
 describe('NetworkTokenPool', () => {
     let nonOwner: SignerWithAddress;
