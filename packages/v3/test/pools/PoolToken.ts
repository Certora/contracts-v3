--- conflicted
+++ resolved
@@ -1,21 +1,12 @@
+import Contracts from '../../components/Contracts';
+import { ZERO_ADDRESS, MAX_UINT256 } from '../../test/helpers/Constants';
+import { domainSeparator, permitSignature } from '../../test/helpers/Permit';
+import { latest, duration } from '../../test/helpers/Time';
+import { PoolToken, TestERC20Token } from '../../typechain';
 import { SignerWithAddress } from '@nomiclabs/hardhat-ethers/signers';
-<<<<<<< HEAD
-
-import Contracts from '../../components/Contracts';
-import { PoolToken, TestERC20Token } from '../../typechain';
-
-import { ZERO_ADDRESS, MAX_UINT256 } from '../helpers/Constants';
-import { latest, duration } from '../helpers/Time';
-=======
 import { expect } from 'chai';
-import Contracts from 'components/Contracts';
 import { BigNumber, Wallet } from 'ethers';
 import { ethers } from 'hardhat';
-import { ZERO_ADDRESS, MAX_UINT256 } from 'test/helpers/Constants';
-import { domainSeparator, permitSignature } from 'test/helpers/Permit';
-import { latest, duration } from 'test/helpers/Time';
-import { PoolToken, TestERC20Token } from 'typechain';
->>>>>>> 927f90fd
 
 describe('PoolToken', () => {
     const NAME = 'Pool Token';
