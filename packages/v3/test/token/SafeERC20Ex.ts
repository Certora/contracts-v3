--- conflicted
+++ resolved
@@ -3,11 +3,7 @@
 import Contracts from 'components/Contracts';
 import { BigNumber } from 'ethers';
 import { ethers } from 'hardhat';
-<<<<<<< HEAD
-import { TestERC20Token, TestSafeERC20Ex } from 'typechain';
-=======
 import { TestSafeERC20Ex, TestERC20Token } from 'typechain';
->>>>>>> 508570dd
 
 const TOTAL_SUPPLY = BigNumber.from(1_000_000);
 
