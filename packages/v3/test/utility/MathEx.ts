--- conflicted
+++ resolved
@@ -1,19 +1,9 @@
+import Contracts from '../../components/Contracts';
+import MathUtils from '../../test/helpers/MathUtils';
+import { TestMathEx } from '../../typechain';
 import { expect } from 'chai';
-<<<<<<< HEAD
-import { BigNumber } from 'ethers';
-import Decimal from 'decimal.js';
-
-import Contracts from '../../components/Contracts';
-import { TestMathEx } from '../../typechain';
-
-import MathUtils from '../helpers/MathUtils';
-=======
-import Contracts from 'components/Contracts';
 import Decimal from 'decimal.js';
 import { BigNumber } from 'ethers';
-import MathUtils from 'test/helpers/MathUtils';
-import { TestMathEx } from 'typechain';
->>>>>>> 927f90fd
 
 const { floorSqrt, ceilSqrt, reducedRatio, normalizedRatio, accurateRatio, roundDiv } = MathUtils;
 
