import Contracts, {
    BancorNetworkInfo,
    ExternalRewardsVault,
    IERC20,
    IVault,
    NetworkSettings,
    PoolToken,
    TestAutoCompoundingStakingRewards,
    TestBancorNetwork,
    TestBNTPool,
    TestPoolCollection,
    TestStakingRewardsMath
} from '../../components/Contracts';
<<<<<<< HEAD
import { TokenGovernance } from '../../components/LegacyContracts';
import { StakingRewardsDistributionType, ZERO_ADDRESS, ExponentialDecay } from '../../utils/Constants';
=======
import { ExponentialDecay, StakingRewardsDistributionType, ZERO_ADDRESS } from '../../utils/Constants';
>>>>>>> eaaf4ae1
import { TokenData, TokenSymbol } from '../../utils/TokenData';
import { Addressable, toWei } from '../../utils/Types';
import { expectRole, expectRoles, Roles } from '../helpers/AccessControl';
import {
    createStakingRewards,
    createSystem,
    createTestToken,
    depositToPool,
    setupFundedPool,
    TokenWithAddress
} from '../helpers/Factory';
import { shouldHaveGap } from '../helpers/Proxy';
import { duration, latest } from '../helpers/Time';
import { max, transfer } from '../helpers/Utils';
import { Relation } from '../matchers';
import { SignerWithAddress } from '@nomiclabs/hardhat-ethers/signers';
import { expect } from 'chai';
import Decimal from 'decimal.js';
import { BigNumber, BigNumberish } from 'ethers';
import { ethers } from 'hardhat';
import humanizeDuration from 'humanize-duration';

describe('AutoCompoundingStakingRewards', () => {
    let deployer: SignerWithAddress;
    let user: SignerWithAddress;
    let stakingRewardsProvider: SignerWithAddress;

    let network: TestBancorNetwork;
    let networkInfo: BancorNetworkInfo;
    let networkSettings: NetworkSettings;
    let bntPool: TestBNTPool;
    let bntPoolToken: PoolToken;
    let bnt: IERC20;
    let poolCollection: TestPoolCollection;
    let externalRewardsVault: ExternalRewardsVault;

    let autoCompoundingStakingRewards: TestAutoCompoundingStakingRewards;

    shouldHaveGap('AutoCompoundingStakingRewards', '_programs');

    before(async () => {
        [deployer, user, stakingRewardsProvider] = await ethers.getSigners();
    });

    const prepareSimplePool = async (tokenData: TokenData, providerStake: BigNumberish, totalRewards: BigNumberish) => {
        // deposit initial stake so that the participating user would have some initial amount of pool tokens
        const { token, poolToken } = await setupFundedPool(
            {
                tokenData,
                balance: providerStake,
                requestedLiquidity: tokenData.isBNT() ? max(providerStake, totalRewards).mul(1000) : 0,
                bntRate: 1,
                baseTokenRate: 2
            },
            user,
            network,
            networkInfo,
            networkSettings,
            poolCollection
        );

        // if we're rewarding BNT - no additional funding is needed
        if (!tokenData.isBNT()) {
            // deposit pool tokens as staking rewards
            await depositToPool(stakingRewardsProvider, token, totalRewards, network);

            await transfer(
                stakingRewardsProvider,
                poolToken,
                externalRewardsVault,
                await poolToken.balanceOf(stakingRewardsProvider.address)
            );
        }

        return { token, poolToken };
    };

    describe('construction', () => {
        beforeEach(async () => {
            ({ network, networkSettings, bnt, bntPool, poolCollection, externalRewardsVault } = await createSystem());

            autoCompoundingStakingRewards = await createStakingRewards(
                network,
                networkSettings,
                bnt,
                bntPool,
                externalRewardsVault
            );
        });

        it('should revert when attempting to create with an invalid network contract', async () => {
            await expect(
                Contracts.AutoCompoundingStakingRewards.deploy(
                    ZERO_ADDRESS,
                    networkSettings.address,
                    bnt.address,
                    bntPool.address
                )
            ).to.be.revertedWith('InvalidAddress');
        });

        it('should revert when attempting to create with an invalid network settings contract', async () => {
            await expect(
                Contracts.AutoCompoundingStakingRewards.deploy(
                    network.address,
                    ZERO_ADDRESS,
                    bnt.address,
                    bntPool.address
                )
            ).to.be.revertedWith('InvalidAddress');
        });

        it('should revert when attempting to create with an invalid BNT contract', async () => {
            await expect(
                Contracts.AutoCompoundingStakingRewards.deploy(
                    network.address,
                    networkSettings.address,
                    ZERO_ADDRESS,
                    bntPool.address
                )
            ).to.be.revertedWith('InvalidAddress');
        });

        it('should revert when attempting to create with an invalid BNT pool contract', async () => {
            await expect(
                Contracts.AutoCompoundingStakingRewards.deploy(
                    network.address,
                    networkSettings.address,
                    bnt.address,
                    ZERO_ADDRESS
                )
            ).to.be.revertedWith('InvalidAddress');
        });

        it('should revert when attempting to reinitialize', async () => {
            await expect(autoCompoundingStakingRewards.initialize()).to.be.revertedWith(
                'Initializable: contract is already initialized'
            );
        });

        it('should be properly initialized', async () => {
            expect(await autoCompoundingStakingRewards.version()).to.equal(1);

            await expectRoles(autoCompoundingStakingRewards, Roles.Upgradeable);

            await expectRole(
                autoCompoundingStakingRewards,
                Roles.Upgradeable.ROLE_ADMIN,
                Roles.Upgradeable.ROLE_ADMIN,
                [deployer.address]
            );
        });
    });

    describe('management', () => {
        let bntGovernance: TokenGovernance;
        let vbntGovernance: TokenGovernance;

        const MIN_LIQUIDITY_FOR_TRADING = toWei(1_000);
        const TOTAL_DURATION = duration.days(10);
        const TOTAL_REWARDS = toWei(10_000);
        const INITIAL_USER_STAKE = toWei(10_000);

        const START_TIME = 1000;

        beforeEach(async () => {
<<<<<<< HEAD
            ({
                network,
                networkInfo,
                networkSettings,
                bnt,
                bntGovernance,
                vbntGovernance,
                omniPool,
                poolCollection,
                externalRewardsVault
            } = await createSystem());
=======
            ({ network, networkInfo, networkSettings, bnt, bntPool, poolCollection, externalRewardsVault } =
                await createSystem());
>>>>>>> eaaf4ae1

            await networkSettings.setMinLiquidityForTrading(MIN_LIQUIDITY_FOR_TRADING);
        });

        const testProgramManagement = (distributionType: StakingRewardsDistributionType) => {
            const END_TIME = distributionType === StakingRewardsDistributionType.Flat ? START_TIME + TOTAL_DURATION : 0;
            const EFFECTIVE_END_TIME = END_TIME || START_TIME + ExponentialDecay.MAX_DURATION;

            beforeEach(async () => {
                autoCompoundingStakingRewards = await createStakingRewards(
                    network,
                    networkSettings,
                    bnt,
                    bntPool,
                    externalRewardsVault
                );
            });

            context('basic tests', () => {
                let token: TokenWithAddress;
                let poolToken: TokenWithAddress;
                let rewardsVault: IVault;

                beforeEach(async () => {
                    ({ token, poolToken } = await prepareSimplePool(
                        new TokenData(TokenSymbol.TKN),
                        INITIAL_USER_STAKE,
                        TOTAL_REWARDS
                    ));

                    rewardsVault = externalRewardsVault;
                });

                describe('creation', () => {
                    it('should revert when a non-admin attempts to create a program', async () => {
                        await expect(
                            autoCompoundingStakingRewards
                                .connect(user)
                                .createProgram(
                                    token.address,
                                    rewardsVault.address,
                                    TOTAL_REWARDS,
                                    distributionType,
                                    START_TIME,
                                    END_TIME
                                )
                        ).to.be.revertedWith('AccessDenied');
                    });

                    it('should revert when the reserve token is invalid', async () => {
                        await expect(
                            autoCompoundingStakingRewards.createProgram(
                                ZERO_ADDRESS,
                                rewardsVault.address,
                                TOTAL_REWARDS,
                                distributionType,
                                START_TIME,
                                END_TIME
                            )
                        ).to.revertedWith('InvalidAddress');
                    });

                    it('should revert when the rewards vault contract is invalid', async () => {
                        await expect(
                            autoCompoundingStakingRewards.createProgram(
                                token.address,
                                ZERO_ADDRESS,
                                TOTAL_REWARDS,
                                distributionType,
                                START_TIME,
                                END_TIME
                            )
                        ).to.revertedWith('InvalidAddress');
                    });

                    it('should revert when the rewards vault is incompatible', async () => {
                        await expect(
                            autoCompoundingStakingRewards.createProgram(
                                bnt.address,
                                externalRewardsVault.address,
                                TOTAL_REWARDS,
                                distributionType,
                                START_TIME,
                                END_TIME
                            )
                        ).to.revertedWith('InvalidParam');
                    });

                    it('should revert when the program already exists', async () => {
                        await autoCompoundingStakingRewards.createProgram(
                            token.address,
                            rewardsVault.address,
                            TOTAL_REWARDS,
                            distributionType,
                            START_TIME,
                            END_TIME
                        );

                        await expect(
                            autoCompoundingStakingRewards.createProgram(
                                token.address,
                                rewardsVault.address,
                                TOTAL_REWARDS,
                                distributionType,
                                START_TIME,
                                END_TIME
                            )
                        ).to.revertedWith('ProgramAlreadyExists');
                    });

                    it('should revert when the staking rewards contract does not have access to the external rewards vault', async () => {
                        const newExternalRewardsVault = await Contracts.ExternalRewardsVault.deploy(
                            bntGovernance.address,
                            vbntGovernance.address
                        );

                        await expect(
                            autoCompoundingStakingRewards.createProgram(
                                token.address,
                                newExternalRewardsVault.address,
                                distributionType,
                                distributionType,
                                START_TIME,
                                END_TIME
                            )
                        ).to.revertedWith('AccessDenied');
                    });

                    it('should revert when the total rewards are equal to 0', async () => {
                        await expect(
                            autoCompoundingStakingRewards.createProgram(
                                token.address,
                                rewardsVault.address,
                                0,
                                distributionType,
                                START_TIME,
                                END_TIME
                            )
                        ).to.revertedWith('InvalidParam');
                    });

                    it('should revert when the pool is not whitelisted', async () => {
                        const nonWhitelistedToken = await createTestToken();

                        await expect(
                            autoCompoundingStakingRewards.createProgram(
                                nonWhitelistedToken.address,
                                rewardsVault.address,
                                TOTAL_REWARDS,
                                distributionType,
                                START_TIME,
                                END_TIME
                            )
                        ).to.revertedWith('NotWhitelisted');
                    });

                    for (let startTime = 0; startTime < 4; startTime++) {
                        for (let endTime = 0; endTime < 4; endTime++) {
                            for (let currTime = 0; currTime < 4; currTime++) {
                                let isProgramTimingValid: boolean;

                                switch (distributionType) {
                                    case StakingRewardsDistributionType.Flat:
                                        isProgramTimingValid = currTime <= startTime && startTime < endTime;
                                        break;
                                    case StakingRewardsDistributionType.ExponentialDecay:
                                        isProgramTimingValid = currTime <= startTime && endTime === 0;
                                        break;
                                }

                                context(`[startTime, endTime, currTime] = ${[startTime, endTime, currTime]}`, () => {
                                    beforeEach(async () => {
                                        await autoCompoundingStakingRewards.setTime(currTime);
                                    });

                                    if (isProgramTimingValid) {
                                        it(`should complete`, async () => {
                                            const res = await autoCompoundingStakingRewards.createProgram(
                                                token.address,
                                                rewardsVault.address,
                                                TOTAL_REWARDS,
                                                distributionType,
                                                startTime,
                                                endTime
                                            );

                                            await expect(res)
                                                .to.emit(autoCompoundingStakingRewards, 'ProgramCreated')
                                                .withArgs(
                                                    token.address,
                                                    distributionType,
                                                    rewardsVault.address,
                                                    TOTAL_REWARDS,
                                                    startTime,
                                                    endTime
                                                );

                                            const program = await autoCompoundingStakingRewards.program(token.address);

                                            expect(program.poolToken).to.equal(poolToken.address);
                                            expect(program.rewardsVault).to.equal(rewardsVault.address);
                                            expect(program.totalRewards).to.equal(TOTAL_REWARDS);
                                            expect(program.remainingRewards).to.equal(TOTAL_REWARDS);
                                            expect(program.distributionType).to.equal(distributionType);
                                            expect(program.startTime).to.equal(startTime);
                                            expect(program.endTime).to.equal(endTime);
                                            expect(program.prevDistributionTimestamp).to.equal(0);
                                            expect(program.isEnabled).to.be.true;
                                        });
                                    } else {
                                        it(`should revert`, async () => {
                                            await expect(
                                                autoCompoundingStakingRewards.createProgram(
                                                    token.address,
                                                    rewardsVault.address,
                                                    TOTAL_REWARDS,
                                                    distributionType,
                                                    startTime,
                                                    endTime
                                                )
                                            ).to.be.revertedWith('InvalidParam');
                                        });
                                    }
                                });
                            }
                        }
                    }
                });

                describe('termination', () => {
                    it('should revert when a non-admin attempts to terminate a program', async () => {
                        await expect(
                            autoCompoundingStakingRewards.connect(user).terminateProgram(token.address)
                        ).to.be.revertedWith('AccessDenied');
                    });

                    context('when a program does not exist', () => {
                        it('should revert', async () => {
                            await expect(autoCompoundingStakingRewards.terminateProgram(token.address)).to.revertedWith(
                                'ProgramDoesNotExist'
                            );
                        });
                    });

                    context('when a program is already created', () => {
                        beforeEach(async () => {
                            await autoCompoundingStakingRewards.createProgram(
                                token.address,
                                rewardsVault.address,
                                TOTAL_REWARDS,
                                distributionType,
                                START_TIME,
                                END_TIME
                            );
                        });

                        it('should terminate a program which has not yet started', async () => {
                            const res = autoCompoundingStakingRewards.terminateProgram(token.address);

                            await expect(res)
                                .to.emit(autoCompoundingStakingRewards, 'ProgramTerminated')
                                .withArgs(token.address, END_TIME, TOTAL_REWARDS);

                            const program = await autoCompoundingStakingRewards.program(token.address);

                            expect(program.poolToken).to.equal(ZERO_ADDRESS);
                            expect(program.rewardsVault).to.equal(ZERO_ADDRESS);
                            expect(program.totalRewards).to.equal(0);
                            expect(program.remainingRewards).to.equal(0);
                            expect(program.distributionType).to.equal(0);
                            expect(program.startTime).to.equal(0);
                            expect(program.endTime).to.equal(0);
                            expect(program.prevDistributionTimestamp).to.equal(0);
                            expect(program.isEnabled).to.be.false;
                        });

                        it('should terminate a program which has already started', async () => {
                            await autoCompoundingStakingRewards.setTime(START_TIME);

                            const res = autoCompoundingStakingRewards.terminateProgram(token.address);

                            await expect(res)
                                .to.emit(autoCompoundingStakingRewards, 'ProgramTerminated')
                                .withArgs(token.address, END_TIME, TOTAL_REWARDS);

                            const program = await autoCompoundingStakingRewards.program(token.address);

                            expect(program.poolToken).to.equal(ZERO_ADDRESS);
                            expect(program.rewardsVault).to.equal(ZERO_ADDRESS);
                            expect(program.totalRewards).to.equal(0);
                            expect(program.remainingRewards).to.equal(0);
                            expect(program.distributionType).to.equal(0);
                            expect(program.startTime).to.equal(0);
                            expect(program.endTime).to.equal(0);
                            expect(program.prevDistributionTimestamp).to.equal(0);
                            expect(program.isEnabled).to.be.false;
                        });
                    });
                });

                describe('enabling / disabling', () => {
                    beforeEach(async () => {
                        await autoCompoundingStakingRewards.createProgram(
                            token.address,
                            rewardsVault.address,
                            TOTAL_REWARDS,
                            distributionType,
                            START_TIME,
                            END_TIME
                        );
                    });

                    it('should revert when a non-admin attempts to enable / disable a program', async () => {
                        await expect(
                            autoCompoundingStakingRewards.connect(user).enableProgram(token.address, true)
                        ).to.be.revertedWith('AccessDenied');
                    });

                    it('should enable a program', async () => {
                        await autoCompoundingStakingRewards.enableProgram(token.address, false);

                        let program = await autoCompoundingStakingRewards.program(token.address);

                        expect(program.isEnabled).to.be.false;

                        await expect(autoCompoundingStakingRewards.enableProgram(token.address, true))
                            .to.emit(autoCompoundingStakingRewards, 'ProgramEnabled')
                            .withArgs(token.address, true, TOTAL_REWARDS);

                        program = await autoCompoundingStakingRewards.program(token.address);

                        expect(program.isEnabled).to.be.true;
                    });

                    it('should disable a program', async () => {
                        let program = await autoCompoundingStakingRewards.program(token.address);

                        expect(program.isEnabled).to.be.true;

                        await expect(autoCompoundingStakingRewards.enableProgram(token.address, false))
                            .to.emit(autoCompoundingStakingRewards, 'ProgramEnabled')
                            .withArgs(token.address, false, TOTAL_REWARDS);

                        program = await autoCompoundingStakingRewards.program(token.address);

                        expect(program.isEnabled).to.be.false;
                    });

                    it('should ignore updating to the same status', async () => {
                        let program = await autoCompoundingStakingRewards.program(token.address);

                        expect(program.isEnabled).to.be.true;

                        await expect(autoCompoundingStakingRewards.enableProgram(token.address, true)).not.to.emit(
                            autoCompoundingStakingRewards,
                            'ProgramEnabled'
                        );

                        await autoCompoundingStakingRewards.enableProgram(token.address, false);

                        program = await autoCompoundingStakingRewards.program(token.address);

                        expect(program.isEnabled).to.be.false;

                        await expect(autoCompoundingStakingRewards.enableProgram(token.address, false)).not.to.emit(
                            autoCompoundingStakingRewards,
                            'ProgramEnabled'
                        );
                    });
                });

                describe('processing rewards', () => {
                    beforeEach(async () => {
                        await autoCompoundingStakingRewards.createProgram(
                            token.address,
                            rewardsVault.address,
                            TOTAL_REWARDS,
                            distributionType,
                            START_TIME,
                            END_TIME
                        );
                    });

                    it('should distribute tokens only when the program is enabled', async () => {
                        await autoCompoundingStakingRewards.setTime(EFFECTIVE_END_TIME);
                        await autoCompoundingStakingRewards.enableProgram(token.address, false);
                        const res1 = await autoCompoundingStakingRewards.processRewards(token.address);
                        await expect(res1).not.to.emit(autoCompoundingStakingRewards, 'RewardsDistributed');
                        await autoCompoundingStakingRewards.enableProgram(token.address, true);
                        const res2 = await autoCompoundingStakingRewards.processRewards(token.address);
                        await expect(res2).to.emit(autoCompoundingStakingRewards, 'RewardsDistributed');
                    });

                    if (distributionType === StakingRewardsDistributionType.Flat) {
                        for (const seconds of [
                            Math.floor(END_TIME - TOTAL_DURATION / 2),
                            END_TIME,
                            END_TIME + TOTAL_DURATION
                        ]) {
                            it(`should distribute tokens after ${seconds} seconds`, async () => {
                                await autoCompoundingStakingRewards.setTime(seconds);

                                // distribute tokens
                                const res1 = await autoCompoundingStakingRewards.processRewards(token.address);
                                await expect(res1).to.emit(autoCompoundingStakingRewards, 'RewardsDistributed');
                                await autoCompoundingStakingRewards.setTime(END_TIME + TOTAL_DURATION * 2);

                                // distribute tokens possibly one last time
                                const res2 = await autoCompoundingStakingRewards.processRewards(token.address);
                                if (seconds < END_TIME) {
                                    await expect(res2).to.emit(autoCompoundingStakingRewards, 'RewardsDistributed');
                                    await autoCompoundingStakingRewards.setTime(END_TIME + TOTAL_DURATION * 4);

                                    // distribute tokens one last time
                                    const res3 = await autoCompoundingStakingRewards.processRewards(token.address);
                                    await expect(res3).not.to.emit(autoCompoundingStakingRewards, 'RewardsDistributed');
                                } else {
                                    await expect(res2).not.to.emit(autoCompoundingStakingRewards, 'RewardsDistributed');
                                }
                            });
                        }
                    }
                });

                describe('is program active', () => {
                    context('before a program has been created', () => {
                        it('should return false', async () => {
                            expect(await autoCompoundingStakingRewards.isProgramActive(token.address)).to.be.false;
                        });
                    });

                    for (let startTime = 0; startTime < 5; startTime++) {
                        for (let endTime = 0; endTime < 5; endTime++) {
                            for (let creationTime = 0; creationTime < 5; creationTime++) {
                                for (let elapsedTime = 0; elapsedTime < 5; elapsedTime++) {
                                    const currTime = creationTime + elapsedTime;

                                    let isProgramTimingValid: boolean;
                                    let isProgramTimingActive: boolean;

                                    switch (distributionType) {
                                        case StakingRewardsDistributionType.Flat:
                                            isProgramTimingValid = creationTime <= startTime && startTime < endTime;
                                            isProgramTimingActive = startTime <= currTime && currTime <= endTime;
                                            break;

                                        case StakingRewardsDistributionType.ExponentialDecay:
                                            isProgramTimingValid = creationTime <= startTime && endTime === 0;
                                            isProgramTimingActive = startTime <= currTime;
                                            break;
                                    }

                                    if (isProgramTimingValid) {
                                        context(
                                            `[startTime, endTime, creationTime, elapsedTime] = ${[
                                                startTime,
                                                endTime,
                                                creationTime,
                                                elapsedTime
                                            ]}`,
                                            () => {
                                                beforeEach(async () => {
                                                    await autoCompoundingStakingRewards.setTime(creationTime);

                                                    await autoCompoundingStakingRewards.createProgram(
                                                        token.address,
                                                        rewardsVault.address,
                                                        TOTAL_REWARDS,
                                                        distributionType,
                                                        startTime,
                                                        endTime
                                                    );

                                                    await autoCompoundingStakingRewards.setTime(currTime);
                                                });

                                                it(`should return ${isProgramTimingActive}`, async () => {
                                                    expect(
                                                        await autoCompoundingStakingRewards.isProgramActive(
                                                            token.address
                                                        )
                                                    ).to.equal(isProgramTimingActive);
                                                });
                                            }
                                        );
                                    }
                                }
                            }
                        }
                    }

                    context('before a program has started', () => {
                        beforeEach(async () => {
                            await autoCompoundingStakingRewards.createProgram(
                                token.address,
                                rewardsVault.address,
                                TOTAL_REWARDS,
                                distributionType,
                                START_TIME,
                                END_TIME
                            );

                            await autoCompoundingStakingRewards.setTime(START_TIME - 1);
                        });

                        it('should return false', async () => {
                            expect(await autoCompoundingStakingRewards.isProgramActive(token.address)).to.be.false;
                        });
                    });

                    context('after a program has started', () => {
                        beforeEach(async () => {
                            await autoCompoundingStakingRewards.createProgram(
                                token.address,
                                rewardsVault.address,
                                TOTAL_REWARDS,
                                distributionType,
                                START_TIME,
                                END_TIME
                            );

                            await autoCompoundingStakingRewards.setTime(START_TIME);
                        });

                        it('should return true', async () => {
                            expect(await autoCompoundingStakingRewards.isProgramActive(token.address)).to.be.true;
                        });
                    });

                    context('after a program has ended', () => {
                        beforeEach(async () => {
                            await autoCompoundingStakingRewards.createProgram(
                                token.address,
                                rewardsVault.address,
                                TOTAL_REWARDS,
                                distributionType,
                                START_TIME,
                                END_TIME
                            );

                            await autoCompoundingStakingRewards.setTime(EFFECTIVE_END_TIME + 1);
                        });

                        switch (distributionType) {
                            case StakingRewardsDistributionType.Flat:
                                it('should return false', async () => {
                                    expect(await autoCompoundingStakingRewards.isProgramActive(token.address)).to.be
                                        .false;
                                });
                                break;

                            case StakingRewardsDistributionType.ExponentialDecay:
                                it('should return true', async () => {
                                    expect(await autoCompoundingStakingRewards.isProgramActive(token.address)).to.be
                                        .true;
                                });
                                break;
                        }
                    });
                });

                describe('program data', () => {
                    describe('single program', () => {
                        it('should not return a non existent program', async () => {
                            const program = await autoCompoundingStakingRewards.program(token.address);

                            expect(program.poolToken).to.equal(ZERO_ADDRESS);
                        });

                        it('should return an existing program', async () => {
                            await autoCompoundingStakingRewards.createProgram(
                                token.address,
                                rewardsVault.address,
                                TOTAL_REWARDS,
                                distributionType,
                                START_TIME,
                                END_TIME
                            );

                            const program = await autoCompoundingStakingRewards.program(token.address);

                            expect(program.poolToken).to.equal(poolToken.address);
                        });
                    });

                    describe('multiple programs', () => {
                        let token1: TokenWithAddress;
                        let token2: TokenWithAddress;
                        let poolToken1: TokenWithAddress;
                        let poolToken2: TokenWithAddress;

                        beforeEach(async () => {
                            ({ token: token1, poolToken: poolToken1 } = await prepareSimplePool(
                                new TokenData(TokenSymbol.TKN),
                                INITIAL_USER_STAKE,
                                TOTAL_REWARDS
                            ));

                            ({ token: token2, poolToken: poolToken2 } = await prepareSimplePool(
                                new TokenData(TokenSymbol.TKN),
                                INITIAL_USER_STAKE,
                                TOTAL_REWARDS
                            ));

                            for (const currToken of [token, token1, token2]) {
                                await autoCompoundingStakingRewards.createProgram(
                                    currToken.address,
                                    currToken.address === bnt.address ? bntPool.address : externalRewardsVault.address,
                                    TOTAL_REWARDS,
                                    distributionType,
                                    START_TIME,
                                    END_TIME
                                );
                            }
                        });

                        it('should return multiple programs', async () => {
                            const programs = await autoCompoundingStakingRewards.programs();

                            expect(programs.length).to.equal(3);
                            expect(programs[0].poolToken).to.equal(poolToken.address);
                            expect(programs[1].poolToken).to.equal(poolToken1.address);
                            expect(programs[2].poolToken).to.equal(poolToken2.address);
                        });
                    });
                });
            });

            const testTokenSpecificProgramManagement = (
                tokenData: TokenData,
                distributionType: StakingRewardsDistributionType
            ) => {
                context('token specific tests', () => {
                    let token: TokenWithAddress;
                    let poolToken: TokenWithAddress;
                    let rewardsVault: IVault;

                    beforeEach(async () => {
                        ({ token, poolToken } = await prepareSimplePool(tokenData, INITIAL_USER_STAKE, TOTAL_REWARDS));

                        rewardsVault = tokenData.isBNT() ? bntPool : externalRewardsVault;
                    });

                    describe('creation', () => {
                        context('with funds in the rewards vault', () => {
                            let maxTotalRewards: BigNumber;

                            beforeEach(async () => {
                                const totalSupply = await (poolToken as PoolToken).totalSupply();
                                const vaultBalance = await (poolToken as PoolToken).balanceOf(rewardsVault.address);
                                const stakedBalance = tokenData.isBNT()
                                    ? await bntPool.stakedBalance()
                                    : (await poolCollection.poolLiquidity(token.address)).stakedBalance;

                                // let `x` denote the granted rewards in token units (BNT or TKN, depending on the request).
                                // let `y` denote the total supply in pool-token units (bnBNT or bnTKN, depending on the request).
                                // let `z` denote the vault balance in pool-token units (bnBNT or bnTKN, depending on the request).
                                // let `w` denote the staked balance in token units (BNT or TKN, depending on the request).
                                // given the values of `y`, `z` and `w`, we want to calculate the maximum possible value of `x`.
                                // in order to grant rewards of `x` tokens, an amount of `floor(xyy/(xy+w(y-z)))` pool tokens is burned.
                                // therefore we want to calculate the maximum possible value of `x` such that `floor(xyy/(xy+w(y-z))) <= z`.
                                // this value can be calculated as `x = ceil(w(y-z)(z+1)/(y(y-z-1)))-1 = floor((w(y-z)(z+1)-1)/(y(y-z-1)))`:
                                maxTotalRewards = stakedBalance
                                    .mul(totalSupply.sub(vaultBalance))
                                    .mul(vaultBalance.add(1))
                                    .sub(1)
                                    .div(totalSupply.mul(totalSupply.sub(vaultBalance).sub(1)));
                            });

                            it('should not revert when the funds are sufficient for backing the total rewards', async () => {
                                await expect(
                                    autoCompoundingStakingRewards.createProgram(
                                        token.address,
                                        rewardsVault.address,
                                        maxTotalRewards,
                                        distributionType,
                                        START_TIME,
                                        END_TIME
                                    )
                                ).to.emit(autoCompoundingStakingRewards, 'ProgramCreated');
                            });

                            it('should revert when the funds are not sufficient for backing the total rewards', async () => {
                                await expect(
                                    autoCompoundingStakingRewards.createProgram(
                                        token.address,
                                        rewardsVault.address,
                                        maxTotalRewards.add(1),
                                        distributionType,
                                        START_TIME,
                                        END_TIME
                                    )
                                ).to.revertedWith('InsufficientFunds');
                            });
                        });

                        it('should create the program', async () => {
                            const res = await autoCompoundingStakingRewards.createProgram(
                                token.address,
                                rewardsVault.address,
                                TOTAL_REWARDS,
                                distributionType,
                                START_TIME,
                                END_TIME
                            );

                            await expect(res)
                                .to.emit(autoCompoundingStakingRewards, 'ProgramCreated')
                                .withArgs(
                                    token.address,
                                    distributionType,
                                    rewardsVault.address,
                                    TOTAL_REWARDS,
                                    START_TIME,
                                    END_TIME
                                );

                            const program = await autoCompoundingStakingRewards.program(token.address);

                            expect(program.poolToken).to.equal(poolToken.address);
                            expect(program.rewardsVault).to.equal(rewardsVault.address);
                            expect(program.totalRewards).to.equal(TOTAL_REWARDS);
                            expect(program.remainingRewards).to.equal(TOTAL_REWARDS);
                            expect(program.distributionType).to.equal(distributionType);
                            expect(program.startTime).to.equal(START_TIME);
                            expect(program.endTime).to.equal(END_TIME);
                            expect(program.prevDistributionTimestamp).to.equal(0);
                            expect(program.isEnabled).to.be.true;
                        });
                    });

                    describe('processing rewards', () => {
                        beforeEach(async () => {
                            await autoCompoundingStakingRewards.createProgram(
                                token.address,
                                rewardsVault.address,
                                TOTAL_REWARDS,
                                distributionType,
                                START_TIME,
                                END_TIME
                            );
                        });

                        it('should revert when there are insufficient funds', async () => {
                            switch (rewardsVault.address) {
                                case bntPool.address:
                                    await bntPool.grantRole(
                                        Roles.BNTPool.ROLE_BNT_POOL_TOKEN_MANAGER,
                                        deployer.address
                                    );
                                    break;

                                case externalRewardsVault.address:
                                    await externalRewardsVault.grantRole(
                                        Roles.Vault.ROLE_ASSET_MANAGER,
                                        deployer.address
                                    );
                                    break;
                            }

                            await autoCompoundingStakingRewards.setTime(EFFECTIVE_END_TIME);

                            const balance = await (poolToken as PoolToken).balanceOf(rewardsVault.address);
                            await rewardsVault.withdrawFunds(poolToken.address, deployer.address, balance.sub(1));

                            await expect(
                                autoCompoundingStakingRewards.processRewards(token.address)
                            ).to.be.revertedWith('InsufficientFunds');
                        });
                    });
                });
            };

            for (const symbol of [TokenSymbol.BNT, TokenSymbol.ETH, TokenSymbol.TKN]) {
                context(symbol, () => {
                    testTokenSpecificProgramManagement(new TokenData(symbol), distributionType);
                });
            }
        };

        for (const distributionType of [
            StakingRewardsDistributionType.Flat,
            StakingRewardsDistributionType.ExponentialDecay
        ]) {
            context(distributionType === StakingRewardsDistributionType.Flat ? 'flat' : 'exponential decay', () => {
                testProgramManagement(distributionType);
            });
        }
    });

    describe('process rewards', () => {
        const testRewards = (
            tokenData: TokenData,
            distributionType: StakingRewardsDistributionType,
            providerStake: BigNumberish,
            totalRewards: BigNumberish
        ) => {
            let stakingRewardsMath: TestStakingRewardsMath;
            let token: TokenWithAddress;
            let poolToken: PoolToken;
            let rewardsVault: IVault;

            const MIN_LIQUIDITY_FOR_TRADING = toWei(1_000);

            beforeEach(async () => {
                ({
                    network,
                    networkInfo,
                    networkSettings,
                    bnt,
                    bntPool,
                    bntPoolToken,
                    poolCollection,
                    externalRewardsVault
                } = await createSystem());

                stakingRewardsMath = await Contracts.TestStakingRewardsMath.deploy();

                await networkSettings.setMinLiquidityForTrading(MIN_LIQUIDITY_FOR_TRADING);

                ({ token, poolToken } = await prepareSimplePool(tokenData, providerStake, totalRewards));

                rewardsVault = tokenData.isBNT() ? bntPool : externalRewardsVault;

                autoCompoundingStakingRewards = await createStakingRewards(
                    network,
                    networkSettings,
                    bnt,
                    bntPool,
                    externalRewardsVault
                );
            });

            const getPoolTokenUnderlying = async (user: Addressable) => {
                const userPoolTokenBalance = await poolToken.balanceOf(user.address);

                if (tokenData.isBNT()) {
                    return bntPool.poolTokenToUnderlying(userPoolTokenBalance);
                }

                return poolCollection.poolTokenToUnderlying(token.address, userPoolTokenBalance);
            };

            const getRewards = async (program: any) => {
                const currTime = await autoCompoundingStakingRewards.currentTime();
                const prevTime = Math.max(program.prevDistributionTimestamp, program.startTime);

                if (!program.isEnabled || program.startTime > currTime) {
                    return {
                        tokenAmountToDistribute: BigNumber.from(0),
                        poolTokenAmountToBurn: BigNumber.from(0)
                    };
                }

                let currTimeElapsed: number;
                let prevTimeElapsed: number;
                let tokenAmountToDistribute: BigNumber;

                switch (program.distributionType) {
                    case StakingRewardsDistributionType.Flat:
                        currTimeElapsed = Math.min(currTime, program.endTime) - program.startTime;
                        prevTimeElapsed = Math.min(prevTime, program.endTime) - program.startTime;
                        tokenAmountToDistribute = await stakingRewardsMath.calcFlatRewards(
                            program.totalRewards,
                            currTimeElapsed - prevTimeElapsed,
                            program.endTime - program.startTime
                        );

                        break;

                    case StakingRewardsDistributionType.ExponentialDecay:
                        currTimeElapsed = currTime - program.startTime;
                        prevTimeElapsed = prevTime - program.startTime;
                        tokenAmountToDistribute = (
                            await stakingRewardsMath.calcExpDecayRewards(program.totalRewards, currTimeElapsed)
                        ).sub(await stakingRewardsMath.calcExpDecayRewards(program.totalRewards, prevTimeElapsed));

                        break;

                    default:
                        throw new Error(`Unsupported type ${program.distributionType}`);
                }

                let poolToken: PoolToken;
                let stakedBalance: BigNumber;
                if (tokenData.isBNT()) {
                    poolToken = bntPoolToken;
                    stakedBalance = await bntPool.stakedBalance();
                } else {
                    poolToken = await Contracts.PoolToken.attach(await poolCollection.poolToken(token.address));
                    ({ stakedBalance } = await poolCollection.poolLiquidity(token.address));
                }

                const protocolPoolTokenAmount = await poolToken.balanceOf(rewardsVault.address);

                const poolTokenSupply = await poolToken.totalSupply();
                const val = tokenAmountToDistribute.mul(poolTokenSupply);

                const poolTokenAmountToBurn = val
                    .mul(poolTokenSupply)
                    .div(val.add(stakedBalance.mul(poolTokenSupply.sub(protocolPoolTokenAmount))));

                return { tokenAmountToDistribute, poolTokenAmountToBurn };
            };

            const testDistribution = async () => {
                const prevProgram = await autoCompoundingStakingRewards.program(token.address);
                const prevPoolTokenBalance = await poolToken.balanceOf(rewardsVault.address);
                const prevPoolTokenTotalSupply = await poolToken.totalSupply();
                const prevUserTokenOwned = await getPoolTokenUnderlying(user);
                const prevExternalRewardsVaultTokenOwned = await getPoolTokenUnderlying(rewardsVault);

                const { tokenAmountToDistribute, poolTokenAmountToBurn } = await getRewards(prevProgram);

                const res = await autoCompoundingStakingRewards.processRewards(token.address);
                const program = await autoCompoundingStakingRewards.program(token.address);

                if (tokenAmountToDistribute.eq(0) || poolTokenAmountToBurn.eq(0)) {
                    await expect(res).not.to.emit(autoCompoundingStakingRewards, 'RewardsDistributed');

                    expect(program.prevDistributionTimestamp).to.equal(prevProgram.prevDistributionTimestamp);
                } else {
                    await expect(res)
                        .to.emit(autoCompoundingStakingRewards, 'RewardsDistributed')
                        .withArgs(
                            token.address,
                            tokenAmountToDistribute,
                            poolTokenAmountToBurn,
                            program.remainingRewards
                        );

                    expect(program.prevDistributionTimestamp).to.equal(
                        await autoCompoundingStakingRewards.currentTime()
                    );
                }

                expect(program.remainingRewards).to.equal(prevProgram.remainingRewards.sub(tokenAmountToDistribute));
                expect(program.totalRewards).to.equal(prevProgram.totalRewards);

                expect(await poolToken.balanceOf(rewardsVault.address)).to.equal(
                    prevPoolTokenBalance.sub(poolTokenAmountToBurn)
                );
                expect(await poolToken.totalSupply()).to.equal(prevPoolTokenTotalSupply.sub(poolTokenAmountToBurn));

                const actualUserTokenOwned = await getPoolTokenUnderlying(user);
                const expectedUserTokenOwned = prevUserTokenOwned.add(tokenAmountToDistribute);
                const actualRewardsVaultTokenOwned = await getPoolTokenUnderlying(rewardsVault);
                const expectedRewardsVaultTokenOwned = prevExternalRewardsVaultTokenOwned.sub(tokenAmountToDistribute);

                switch (program.distributionType) {
                    case StakingRewardsDistributionType.Flat:
                        expect(actualUserTokenOwned).to.be.almostEqual(expectedUserTokenOwned, {
                            maxAbsoluteError: new Decimal(0),
                            maxRelativeError: new Decimal('0000000000000000000002'),
                            relation: Relation.LesserOrEqual
                        });
                        expect(actualRewardsVaultTokenOwned).to.be.almostEqual(expectedRewardsVaultTokenOwned, {
                            maxAbsoluteError: new Decimal(1),
                            maxRelativeError: new Decimal('0000000000000000000014'),
                            relation: Relation.GreaterOrEqual
                        });
                        break;

                    case StakingRewardsDistributionType.ExponentialDecay:
                        expect(actualUserTokenOwned).to.be.almostEqual(expectedUserTokenOwned, {
                            maxAbsoluteError: new Decimal(0),
                            maxRelativeError: new Decimal('0000000000000000000002'),
                            relation: Relation.LesserOrEqual
                        });
                        expect(actualRewardsVaultTokenOwned).to.be.almostEqual(expectedRewardsVaultTokenOwned, {
                            maxAbsoluteError: new Decimal(0),
                            maxRelativeError: new Decimal('00000000000000062'),
                            relation: Relation.GreaterOrEqual
                        });
                        break;

                    default:
                        throw new Error(`Unsupported type ${distributionType}`);
                }

                return { tokenAmountToDistribute };
            };

            const testProgram = (programDuration: number) => {
                context(StakingRewardsDistributionType[distributionType], () => {
                    let startTime: number;

                    beforeEach(async () => {
                        startTime = await latest();

                        await autoCompoundingStakingRewards.createProgram(
                            token.address,
                            rewardsVault.address,
                            totalRewards,
                            distributionType,
                            startTime,
                            distributionType === StakingRewardsDistributionType.Flat ? startTime + programDuration : 0
                        );
                    });

                    describe('basic tests', () => {
                        context('before the beginning of a program', () => {
                            beforeEach(async () => {
                                await autoCompoundingStakingRewards.setTime(startTime - duration.days(1));
                            });

                            it('should not distribute any rewards', async () => {
                                const { tokenAmountToDistribute } = await testDistribution();
                                expect(tokenAmountToDistribute).to.equal(0);
                            });
                        });

                        context('at the beginning of a program', () => {
                            beforeEach(async () => {
                                await autoCompoundingStakingRewards.setTime(startTime);
                            });

                            it('should not distribute any rewards', async () => {
                                const { tokenAmountToDistribute } = await testDistribution();
                                expect(tokenAmountToDistribute).to.equal(0);
                            });
                        });

                        context('at the end of a program', () => {
                            beforeEach(async () => {
                                await autoCompoundingStakingRewards.setTime(startTime + programDuration);
                            });

                            switch (distributionType) {
                                case StakingRewardsDistributionType.Flat:
                                    it('should distribute all the rewards', async () => {
                                        const { tokenAmountToDistribute } = await testDistribution();
                                        expect(tokenAmountToDistribute).to.equal(totalRewards);
                                    });

                                    break;

                                case StakingRewardsDistributionType.ExponentialDecay:
                                    it('should distribute almost all the rewards', async () => {
                                        const { tokenAmountToDistribute } = await testDistribution();
                                        expect(tokenAmountToDistribute).to.be.almostEqual(totalRewards, {
                                            maxRelativeError: new Decimal('0.000000113'),
                                            maxAbsoluteError: new Decimal(1),
                                            relation: Relation.LesserOrEqual
                                        });
                                    });

                                    break;

                                default:
                                    throw new Error(`Unsupported type ${distributionType}`);
                            }
                        });

                        context('after the end of a program', () => {
                            beforeEach(async () => {
                                await autoCompoundingStakingRewards.setTime(
                                    startTime + programDuration + duration.days(1)
                                );
                            });

                            switch (distributionType) {
                                case StakingRewardsDistributionType.Flat:
                                    it('should distribute all the rewards', async () => {
                                        const { tokenAmountToDistribute } = await testDistribution();
                                        expect(tokenAmountToDistribute).to.equal(totalRewards);
                                    });

                                    break;

                                case StakingRewardsDistributionType.ExponentialDecay:
                                    it('should revert with an overflow', async () => {
                                        await expect(
                                            autoCompoundingStakingRewards.processRewards(token.address)
                                        ).to.be.revertedWith('Overflow');
                                    });

                                    break;

                                default:
                                    throw new Error(`Unsupported type ${distributionType}`);
                            }
                        });

                        context('while the program is active', () => {
                            beforeEach(async () => {
                                await autoCompoundingStakingRewards.setTime(
                                    startTime + Math.floor(programDuration / 2)
                                );
                            });

                            it('should distribute rewards', async () => {
                                const { tokenAmountToDistribute } = await testDistribution();
                                expect(tokenAmountToDistribute).to.be.gt(0);
                            });

                            it('should not distribute any rewards if no time has elapsed since the last distribution', async () => {
                                let { tokenAmountToDistribute } = await testDistribution();
                                expect(tokenAmountToDistribute).to.be.gt(0);

                                ({ tokenAmountToDistribute } = await testDistribution());
                                expect(tokenAmountToDistribute).to.equal(0);
                            });

                            context('disabled', () => {
                                beforeEach(async () => {
                                    await autoCompoundingStakingRewards.enableProgram(token.address, false);
                                });

                                it('should not distribute any rewards', async () => {
                                    const { tokenAmountToDistribute } = await testDistribution();
                                    expect(tokenAmountToDistribute).to.equal(0);
                                });
                            });
                        });
                    });

                    const testMultipleDistributions = (step: number, totalSteps: number) => {
                        context(
                            `in ${totalSteps} steps of ${humanizeDuration(step * 1000, { units: ['d'] })} long steps`,
                            () => {
                                it('should distribute rewards', async () => {
                                    for (let i = 0, time = startTime; i < totalSteps; i++, time += step) {
                                        await autoCompoundingStakingRewards.setTime(time);

                                        await testDistribution();
                                    }
                                });
                            }
                        );
                    };

                    switch (distributionType) {
                        case StakingRewardsDistributionType.Flat:
                            describe('regular tests', () => {
                                for (const percent of [25]) {
                                    testMultipleDistributions(
                                        Math.floor((programDuration * percent) / 100),
                                        Math.floor(100 / percent)
                                    );
                                }
                            });

                            describe('@stress tests', () => {
                                for (const percent of [6, 15]) {
                                    testMultipleDistributions(
                                        Math.floor((programDuration * percent) / 100),
                                        Math.floor(100 / percent)
                                    );
                                }
                            });

                            break;

                        case StakingRewardsDistributionType.ExponentialDecay:
                            describe('regular tests', () => {
                                for (const step of [duration.days(1)]) {
                                    for (const totalSteps of [5]) {
                                        testMultipleDistributions(step, totalSteps);
                                    }
                                }
                            });

                            describe('@stress tests', () => {
                                for (const step of [duration.hours(1), duration.weeks(1)]) {
                                    for (const totalSteps of [5]) {
                                        testMultipleDistributions(step, totalSteps);
                                    }
                                }
                            });

                            break;

                        default:
                            throw new Error(`Unsupported type ${distributionType}`);
                    }
                });
            };

            switch (distributionType) {
                case StakingRewardsDistributionType.Flat:
                    describe('regular tests', () => {
                        for (const programDuration of [duration.days(10)]) {
                            context(
                                `program duration of ${humanizeDuration(programDuration * 1000, { units: ['d'] })}`,
                                () => {
                                    testProgram(programDuration);
                                }
                            );
                        }
                    });

                    describe('@stress tests', () => {
                        for (const programDuration of [duration.weeks(12), duration.years(1)]) {
                            context(
                                `program duration of ${humanizeDuration(programDuration * 1000, { units: ['d'] })}`,
                                () => {
                                    testProgram(programDuration);
                                }
                            );
                        }
                    });

                    break;

                case StakingRewardsDistributionType.ExponentialDecay:
                    describe('regular tests', () => {
                        for (const programDuration of [ExponentialDecay.MAX_DURATION]) {
                            context(
                                `program duration of ${humanizeDuration(programDuration * 1000, { units: ['y'] })}`,
                                () => {
                                    testProgram(programDuration);
                                }
                            );
                        }
                    });

                    break;

                default:
                    throw new Error(`Unsupported type ${distributionType}`);
            }
        };

        const testRewardsMatrix = (providerStakes: BigNumberish[], totalRewards: BigNumberish[]) => {
            const distributionTypes = Object.values(StakingRewardsDistributionType).filter(
                (v) => typeof v === 'number'
            ) as number[];

            for (const symbol of [TokenSymbol.BNT, TokenSymbol.TKN, TokenSymbol.ETH]) {
                for (const distributionType of distributionTypes) {
                    for (const providerStake of providerStakes) {
                        for (const totalReward of totalRewards) {
                            context(
                                `total ${totalRewards} ${symbol} rewards, with initial provider stake of ${providerStake}`,
                                () => {
                                    testRewards(new TokenData(symbol), distributionType, providerStake, totalReward);
                                }
                            );
                        }
                    }
                }
            }
        };

        describe('regular tests', () => {
            testRewardsMatrix([toWei(10_000)], [toWei(100_000)]);
        });

        describe('@stress tests', () => {
            testRewardsMatrix([toWei(5_000), toWei(100_000)], [100_000, toWei(200_000)]);
        });
    });
});<|MERGE_RESOLUTION|>--- conflicted
+++ resolved
@@ -11,12 +11,8 @@
     TestPoolCollection,
     TestStakingRewardsMath
 } from '../../components/Contracts';
-<<<<<<< HEAD
 import { TokenGovernance } from '../../components/LegacyContracts';
-import { StakingRewardsDistributionType, ZERO_ADDRESS, ExponentialDecay } from '../../utils/Constants';
-=======
 import { ExponentialDecay, StakingRewardsDistributionType, ZERO_ADDRESS } from '../../utils/Constants';
->>>>>>> eaaf4ae1
 import { TokenData, TokenSymbol } from '../../utils/TokenData';
 import { Addressable, toWei } from '../../utils/Types';
 import { expectRole, expectRoles, Roles } from '../helpers/AccessControl';
@@ -183,7 +179,6 @@
         const START_TIME = 1000;
 
         beforeEach(async () => {
-<<<<<<< HEAD
             ({
                 network,
                 networkInfo,
@@ -191,14 +186,10 @@
                 bnt,
                 bntGovernance,
                 vbntGovernance,
-                omniPool,
+                bntPool,
                 poolCollection,
                 externalRewardsVault
             } = await createSystem());
-=======
-            ({ network, networkInfo, networkSettings, bnt, bntPool, poolCollection, externalRewardsVault } =
-                await createSystem());
->>>>>>> eaaf4ae1
 
             await networkSettings.setMinLiquidityForTrading(MIN_LIQUIDITY_FOR_TRADING);
         });
