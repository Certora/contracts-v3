import Contracts, {
    BancorNetworkInfo,
    ExternalRewardsVault,
    IERC20,
    IVault,
    MasterVault,
    NetworkSettings,
    PoolToken,
    TestAutoCompoundingStakingRewards,
    TestBancorNetwork,
    TestERC20Token,
    TestFlashLoanRecipient,
    TestMasterPool,
    TestPendingWithdrawals,
    TestPoolCollection
} from '../../components/Contracts';
import {
    DSToken,
    LiquidityProtectionSettings,
    LiquidityProtectionStore,
    TestCheckpointStore,
    TestLiquidityProtection,
    TestStandardPoolConverter,
    TokenGovernance
} from '../../components/LegacyContracts';
import { Profiler } from '../../components/Profiler';
import { TradeAmountAndFeeStructOutput } from '../../typechain-types/TestPoolCollection';
import {
    MAX_UINT256,
    PPM_RESOLUTION,
    ZERO_ADDRESS,
    StakingRewardsDistributionType,
    ExponentialDecay
} from '../../utils/Constants';
import { permitContractSignature } from '../../utils/Permit';
import { TokenData, TokenSymbol, NATIVE_TOKEN_ADDRESS } from '../../utils/TokenData';
<<<<<<< HEAD
import { toWei, toPPM } from '../../utils/Types';
import { Roles } from '../helpers/AccessControl';
=======
import { toWei, toPPM, fromPPM } from '../../utils/Types';
>>>>>>> 356a65e7
import {
    createPool,
    createStakingRewards,
    createSystem,
    createToken,
    createTestToken,
    depositToPool,
    initWithdraw,
    setupFundedPool,
    PoolSpec,
    specToString,
    TokenWithAddress
} from '../helpers/Factory';
import { createLegacySystem } from '../helpers/LegacyFactory';
import { latest, duration } from '../helpers/Time';
import { max, createWallet, transfer } from '../helpers/Utils';
import { SignerWithAddress } from '@nomiclabs/hardhat-ethers/signers';
import { BigNumber, BigNumberish, ContractTransaction, utils, Wallet } from 'ethers';
import { ethers } from 'hardhat';
import humanizeDuration from 'humanize-duration';
import { camelCase } from 'lodash';

const { formatBytes32String } = utils;

describe('Profile @profile', () => {
    const profiler = new Profiler();

    let deployer: SignerWithAddress;
    let stakingRewardsProvider: SignerWithAddress;

    const FUNDING_RATE = { n: 1, d: 2 };
    const FUNDING_LIMIT = toWei(10_000_000);
    const DEPOSIT_LIMIT = toWei(1_000_000_000);
    const WITHDRAWAL_FEE = toPPM(5);
    const MIN_LIQUIDITY_FOR_TRADING = toWei(1000);
    const CONTEXT_ID = formatBytes32String('CTX');
    const MIN_RETURN_AMOUNT = BigNumber.from(1);
    const MAX_SOURCE_AMOUNT = MAX_UINT256;

    before(async () => {
        [deployer, stakingRewardsProvider] = await ethers.getSigners();
    });

    after(async () => {
        profiler.printSummary();
    });

    describe('deposit', () => {
        let network: TestBancorNetwork;
        let networkSettings: NetworkSettings;
        let networkToken: IERC20;
        let poolCollection: TestPoolCollection;
        let pendingWithdrawals: TestPendingWithdrawals;

        beforeEach(async () => {
            ({ network, networkSettings, networkToken, poolCollection, pendingWithdrawals } = await createSystem());

            await networkSettings.setWithdrawalFeePPM(WITHDRAWAL_FEE);
            await networkSettings.setMinLiquidityForTrading(MIN_LIQUIDITY_FOR_TRADING);
        });

        const testDeposits = (tokenData: TokenData) => {
            let token: TokenWithAddress;

            const INITIAL_LIQUIDITY = MIN_LIQUIDITY_FOR_TRADING.mul(FUNDING_RATE.d).div(FUNDING_RATE.n).mul(2);

            beforeEach(async () => {
                if (tokenData.isNetworkToken()) {
                    token = networkToken;
                } else {
                    token = await createToken(tokenData);

                    await createPool(token, network, networkSettings, poolCollection);

                    await networkSettings.setFundingLimit(token.address, MAX_UINT256);
                    await poolCollection.setDepositLimit(token.address, MAX_UINT256);

                    // ensure that the trading is enabled with sufficient funding
                    if (tokenData.isNative()) {
                        await network.deposit(token.address, INITIAL_LIQUIDITY, { value: INITIAL_LIQUIDITY });
                    } else {
                        const reserveToken = await Contracts.TestERC20Token.attach(token.address);
                        await reserveToken.approve(network.address, INITIAL_LIQUIDITY);

                        await network.deposit(token.address, INITIAL_LIQUIDITY);
                    }

                    await poolCollection.enableTrading(token.address, FUNDING_RATE);
                }

                await setTime(await latest());
            });

            const setTime = async (time: number) => {
                await network.setTime(time);
                await pendingWithdrawals.setTime(time);
            };

            const testDeposit = () => {
                context('regular deposit', () => {
                    enum Method {
                        Deposit,
                        DepositFor
                    }

                    let provider: SignerWithAddress;

                    before(async () => {
                        [, provider] = await ethers.getSigners();
                    });

                    for (const method of [Method.Deposit, Method.DepositFor]) {
                        context(`using ${camelCase(Method[method])} method`, () => {
                            let sender: SignerWithAddress;

                            before(async () => {
                                switch (method) {
                                    case Method.Deposit:
                                        sender = provider;

                                        break;

                                    case Method.DepositFor:
                                        sender = deployer;

                                        break;
                                }
                            });

                            interface Overrides {
                                value?: BigNumber;
                                poolAddress?: string;
                            }

                            const deposit = async (amount: BigNumber, overrides: Overrides = {}) => {
                                let { value, poolAddress = token.address } = overrides;

                                value ||= tokenData.isNative() ? amount : BigNumber.from(0);

                                switch (method) {
                                    case Method.Deposit:
                                        return network.connect(sender).deposit(poolAddress, amount, { value });

                                    case Method.DepositFor:
                                        return network
                                            .connect(sender)
                                            .depositFor(provider.address, poolAddress, amount, { value });
                                }
                            };

                            const testDepositAmount = async (amount: BigNumber) => {
                                const COUNT = 3;

                                const testMultipleDeposits = async () => {
                                    for (let i = 0; i < COUNT; i++) {
                                        await test(amount);
                                    }
                                };

                                const test = async (amount: BigNumber) =>
                                    await profiler.profile(`deposit ${tokenData.symbol()}`, deposit(amount));

                                context(`${amount} tokens`, () => {
                                    if (!tokenData.isNative()) {
                                        beforeEach(async () => {
                                            const reserveToken = await Contracts.TestERC20Token.attach(token.address);
                                            await reserveToken.transfer(sender.address, amount.mul(COUNT));
                                        });
                                    }

                                    context('with an approval', () => {
                                        if (!tokenData.isNative()) {
                                            beforeEach(async () => {
                                                const reserveToken = await Contracts.TestERC20Token.attach(
                                                    token.address
                                                );
                                                await reserveToken
                                                    .connect(sender)
                                                    .approve(network.address, amount.mul(COUNT));
                                            });
                                        }

                                        if (tokenData.isNetworkToken()) {
                                            context('with requested funding', () => {
                                                beforeEach(async () => {
                                                    const reserveToken = await createTestToken();

                                                    await createPool(
                                                        reserveToken,
                                                        network,
                                                        networkSettings,
                                                        poolCollection
                                                    );
                                                    await networkSettings.setFundingLimit(
                                                        reserveToken.address,
                                                        FUNDING_LIMIT
                                                    );

                                                    await poolCollection.requestFundingT(
                                                        CONTEXT_ID,
                                                        reserveToken.address,
                                                        amount.mul(COUNT)
                                                    );
                                                });

                                                it('should complete multiple deposits', async () => {
                                                    await testMultipleDeposits();
                                                });
                                            });
                                        } else {
                                            it('should complete multiple deposits', async () => {
                                                await testMultipleDeposits();
                                            });
                                        }
                                    });
                                });
                            };

                            for (const amount of [10, 10_000, toWei(1_000_000)]) {
                                testDepositAmount(BigNumber.from(amount));
                            }
                        });
                    }
                });
            };

            const testDepositPermitted = () => {
                context('permitted deposit', () => {
                    enum Method {
                        DepositPermitted,
                        DepositForPermitted
                    }

                    const DEADLINE = MAX_UINT256;

                    let provider: Wallet;
                    let providerAddress: string;

                    beforeEach(async () => {
                        provider = await createWallet();
                        providerAddress = await provider.getAddress();
                    });

                    for (const method of [Method.DepositPermitted, Method.DepositForPermitted]) {
                        context(`using ${camelCase(Method[method])} method`, () => {
                            let sender: Wallet;
                            let senderAddress: string;

                            beforeEach(async () => {
                                switch (method) {
                                    case Method.DepositPermitted:
                                        sender = provider;

                                        break;

                                    case Method.DepositForPermitted:
                                        sender = await createWallet();

                                        break;
                                }

                                senderAddress = await sender.getAddress();
                            });

                            interface Overrides {
                                poolAddress?: string;
                            }

                            const deposit = async (amount: BigNumber, overrides: Overrides = {}) => {
                                const { poolAddress = token.address } = overrides;

                                const signature = await permitContractSignature(
                                    sender,
                                    poolAddress,
                                    network,
                                    networkToken,
                                    amount,
                                    DEADLINE
                                );

                                switch (method) {
                                    case Method.DepositPermitted:
                                        return network
                                            .connect(sender)
                                            .depositPermitted(
                                                poolAddress,
                                                amount,
                                                DEADLINE,
                                                signature.v,
                                                signature.r,
                                                signature.s
                                            );

                                    case Method.DepositForPermitted:
                                        return network
                                            .connect(sender)
                                            .depositForPermitted(
                                                providerAddress,
                                                poolAddress,
                                                amount,
                                                DEADLINE,
                                                signature.v,
                                                signature.r,
                                                signature.s
                                            );
                                }
                            };

                            const testDepositAmount = async (amount: BigNumber) => {
                                const test = async () =>
                                    profiler.profile(`deposit ${tokenData.symbol()}`, deposit(amount));

                                context(`${amount} tokens`, () => {
                                    if (tokenData.isNetworkToken() || tokenData.isNative()) {
                                        return;
                                    }

                                    beforeEach(async () => {
                                        const reserveToken = await Contracts.TestERC20Token.attach(token.address);
                                        await reserveToken.transfer(senderAddress, amount);
                                    });

                                    context('when there is no available network token funding', () => {
                                        beforeEach(async () => {
                                            await networkSettings.setFundingLimit(token.address, 0);
                                        });

                                        context('with a whitelisted token', async () => {
                                            it('should complete a deposit', async () => {
                                                await test();
                                            });
                                        });
                                    });

                                    context('when there is enough available network token funding', () => {
                                        beforeEach(async () => {
                                            await networkSettings.setFundingLimit(token.address, MAX_UINT256);
                                        });

                                        context('when spot rate is stable', () => {
                                            it('should complete a deposit', async () => {
                                                await test();
                                            });
                                        });
                                    });
                                });
                            };

                            for (const amount of [10, 10_000, toWei(1_000_000)]) {
                                testDepositAmount(BigNumber.from(amount));
                            }
                        });
                    }
                });
            };

            testDeposit();
            testDepositPermitted();
        };

        for (const symbol of [TokenSymbol.BNT, TokenSymbol.ETH, TokenSymbol.TKN]) {
            context(symbol, () => {
                testDeposits(new TokenData(symbol));
            });
        }
    });

    describe('withdraw', () => {
        let network: TestBancorNetwork;
        let networkSettings: NetworkSettings;
        let networkToken: IERC20;
        let govToken: IERC20;
        let masterVault: MasterVault;
        let poolCollection: TestPoolCollection;
        let pendingWithdrawals: TestPendingWithdrawals;
        let masterPoolToken: PoolToken;

        const setTime = async (time: number) => {
            await network.setTime(time);
            await pendingWithdrawals.setTime(time);
        };

        beforeEach(async () => {
            ({
                network,
                networkSettings,
                networkToken,
                govToken,
                masterVault,
                poolCollection,
                pendingWithdrawals,
                masterPoolToken
            } = await createSystem());

            await networkSettings.setWithdrawalFeePPM(WITHDRAWAL_FEE);
            await networkSettings.setMinLiquidityForTrading(MIN_LIQUIDITY_FOR_TRADING);

            await setTime(await latest());
        });

        interface Request {
            id: BigNumber;
            poolTokenAmount: BigNumber;
            creationTime: number;
        }

        const testWithdraw = async (tokenData: TokenData) => {
            let provider: SignerWithAddress;
            let poolToken: PoolToken;
            let token: TokenWithAddress;
            let requests: Request[];

            const INITIAL_LIQUIDITY = toWei(222_222_222);
            const COUNT = 3;

            before(async () => {
                [, provider] = await ethers.getSigners();
            });

            beforeEach(async () => {
                if (tokenData.isNetworkToken()) {
                    token = networkToken;
                    poolToken = masterPoolToken;

                    const reserveToken = await createTestToken();
                    await createPool(reserveToken, network, networkSettings, poolCollection);
                    await networkSettings.setFundingLimit(reserveToken.address, MAX_UINT256);

                    await poolCollection.requestFundingT(CONTEXT_ID, reserveToken.address, INITIAL_LIQUIDITY);
                } else {
                    token = await createToken(tokenData);
                    poolToken = await createPool(token, network, networkSettings, poolCollection);

                    await networkSettings.setFundingLimit(token.address, MAX_UINT256);
                    await poolCollection.setDepositLimit(token.address, MAX_UINT256);
                }

                await depositToPool(provider, token, INITIAL_LIQUIDITY, network);

                const totalPoolTokenAmount = await poolToken.balanceOf(provider.address);
                const poolTokenAmount = totalPoolTokenAmount.div(COUNT);

                requests = [];

                for (let i = 0; i < COUNT; i++) {
                    const { id, creationTime } = await initWithdraw(
                        provider,
                        network,
                        pendingWithdrawals,
                        poolToken,
                        poolTokenAmount
                    );

                    requests.push({
                        id,
                        poolTokenAmount,
                        creationTime
                    });
                }

                if (!tokenData.isNetworkToken()) {
                    await poolCollection.enableTrading(token.address, FUNDING_RATE);
                }
            });

            context('after the lock duration', () => {
                const test = async (index: number) =>
                    profiler.profile(
                        `withdraw ${tokenData.symbol()}`,
                        network.connect(provider).withdraw(requests[index].id)
                    );

                const testMultipleWithdrawals = async () => {
                    for (let i = 0; i < COUNT; i++) {
                        await test(i);
                    }
                };

                beforeEach(async () => {
                    await setTime(requests[0].creationTime + (await pendingWithdrawals.lockDuration()) + 1);
                });

                context('with approvals', () => {
                    beforeEach(async () => {
                        if (tokenData.isNetworkToken()) {
                            await govToken.connect(provider).approve(
                                network.address,
                                requests.reduce((res, r) => res.add(r.poolTokenAmount), BigNumber.from(0))
                            );
                        }
                    });

                    if (tokenData.isNetworkToken()) {
                        it('should complete multiple withdrawals', async () => {
                            await testMultipleWithdrawals();
                        });
                    } else {
                        context(
                            'when the matched target network liquidity is above the minimum liquidity for trading',
                            () => {
                                beforeEach(async () => {
                                    const extraLiquidity = MIN_LIQUIDITY_FOR_TRADING.mul(FUNDING_RATE.d)
                                        .div(FUNDING_RATE.n)
                                        .mul(10_000);

                                    await transfer(deployer, token, masterVault, extraLiquidity);

                                    await network.depositToPoolCollectionForT(
                                        poolCollection.address,
                                        CONTEXT_ID,
                                        provider.address,
                                        token.address,
                                        extraLiquidity
                                    );
                                });

                                it('should complete a withdraw', async () => {
                                    await testMultipleWithdrawals();
                                });
                            }
                        );

                        context(
                            'when the matched target network liquidity is below the minimum liquidity for trading',
                            () => {
                                beforeEach(async () => {
                                    await networkSettings.setMinLiquidityForTrading(MAX_UINT256);
                                });

                                it('should complete multiple withdrawals', async () => {
                                    await testMultipleWithdrawals();
                                });
                            }
                        );
                    }
                });
            });
        };

        for (const symbol of [TokenSymbol.BNT, TokenSymbol.ETH, TokenSymbol.TKN]) {
            context(symbol, () => {
                testWithdraw(new TokenData(symbol));
            });
        }
    });

    describe('trade', () => {
        let network: TestBancorNetwork;
        let networkInfo: BancorNetworkInfo;
        let networkSettings: NetworkSettings;
        let networkToken: IERC20;
        let poolCollection: TestPoolCollection;

        let sourceToken: TokenWithAddress;
        let targetToken: TokenWithAddress;

        let trader: Wallet;

        beforeEach(async () => {
            ({ network, networkInfo, networkSettings, networkToken, poolCollection } = await createSystem());

            await networkSettings.setMinLiquidityForTrading(MIN_LIQUIDITY_FOR_TRADING);
        });

        const setupPools = async (source: PoolSpec, target: PoolSpec, networkFeePPM: number) => {
            trader = await createWallet();

            ({ token: sourceToken } = await setupFundedPool(
                source,
                deployer,
                network,
                networkInfo,
                networkSettings,
                poolCollection
            ));

            ({ token: targetToken } = await setupFundedPool(
                target,
                deployer,
                network,
                networkInfo,
                networkSettings,
                poolCollection
            ));

            if (networkFeePPM) {
                await networkSettings.setNetworkFeePPM(networkFeePPM);
            }

            // increase the network token liquidity by the growth factor a few times
            for (let i = 0; i < 5; i++) {
                await depositToPool(deployer, sourceToken, 1, network);
            }

            await network.setTime(await latest());
        };

        interface TradeOverrides {
            value?: BigNumberish;
            limit?: BigNumberish;
            deadline?: BigNumberish;
            beneficiary?: string;
            sourceTokenAddress?: string;
            targetTokenAddress?: string;
        }

        const tradeBySourceAmount = async (amount: BigNumberish, overrides: TradeOverrides = {}) => {
            let {
                value,
                limit: minReturnAmount = MIN_RETURN_AMOUNT,
                deadline = MAX_UINT256,
                beneficiary = ZERO_ADDRESS,
                sourceTokenAddress = sourceToken.address,
                targetTokenAddress = targetToken.address
            } = overrides;

            value ||= sourceTokenAddress === NATIVE_TOKEN_ADDRESS ? amount : BigNumber.from(0);

            return network
                .connect(trader)
                .tradeBySourceAmount(
                    sourceTokenAddress,
                    targetTokenAddress,
                    amount,
                    minReturnAmount,
                    deadline,
                    beneficiary,
                    {
                        value
                    }
                );
        };

        const tradeByTargetAmount = async (amount: BigNumberish, overrides: TradeOverrides = {}) => {
            let {
                value,
                limit: maxSourceAmount,
                deadline = MAX_UINT256,
                beneficiary = ZERO_ADDRESS,
                sourceTokenAddress = sourceToken.address,
                targetTokenAddress = targetToken.address
            } = overrides;

            // fetch the required source amount if it wasn't provided
            maxSourceAmount ||= await networkInfo.tradeInputByTargetAmount(
                sourceTokenAddress,
                targetTokenAddress,
                amount
            );

            // when providing the target amount, the send value (i.e., the amount to trade) is represented by the
            // maximum source amount
            if (!value) {
                value = BigNumber.from(0);

                if (sourceTokenAddress === NATIVE_TOKEN_ADDRESS) {
                    value = BigNumber.from(maxSourceAmount);
                }
            }

            return network
                .connect(trader)
                .tradeByTargetAmount(
                    sourceTokenAddress,
                    targetTokenAddress,
                    amount,
                    maxSourceAmount,
                    deadline,
                    beneficiary,
                    {
                        value
                    }
                );
        };

        interface TradePermittedOverrides {
            limit?: BigNumberish;
            deadline?: BigNumberish;
            beneficiary?: string;
            sourceTokenAddress?: string;
            targetTokenAddress?: string;
            approvedAmount?: BigNumberish;
        }

        const tradeBySourceAmountPermitted = async (amount: BigNumberish, overrides: TradePermittedOverrides = {}) => {
            const {
                limit: minReturnAmount = MIN_RETURN_AMOUNT,
                deadline = MAX_UINT256,
                beneficiary = ZERO_ADDRESS,
                sourceTokenAddress = sourceToken.address,
                targetTokenAddress = targetToken.address,
                approvedAmount = amount
            } = overrides;

            const signature = await permitContractSignature(
                trader,
                sourceTokenAddress,
                network,
                networkToken,
                approvedAmount,
                deadline
            );

            return network
                .connect(trader)
                .tradeBySourceAmountPermitted(
                    sourceTokenAddress,
                    targetTokenAddress,
                    amount,
                    minReturnAmount,
                    deadline,
                    beneficiary,
                    signature.v,
                    signature.r,
                    signature.s
                );
        };

        const tradeByTargetAmountPermitted = async (amount: BigNumberish, overrides: TradePermittedOverrides = {}) => {
            let {
                limit: maxSourceAmount,
                deadline = MAX_UINT256,
                beneficiary = ZERO_ADDRESS,
                sourceTokenAddress = sourceToken.address,
                targetTokenAddress = targetToken.address,
                approvedAmount
            } = overrides;

            // fetch the required source amount if it wasn't provided
            maxSourceAmount ||= await networkInfo.tradeInputByTargetAmount(
                sourceTokenAddress,
                targetTokenAddress,
                amount
            );
            approvedAmount ||= maxSourceAmount;

            const signature = await permitContractSignature(
                trader,
                sourceTokenAddress,
                network,
                networkToken,
                approvedAmount,
                deadline
            );

            return network
                .connect(trader)
                .tradeByTargetAmountPermitted(
                    sourceTokenAddress,
                    targetTokenAddress,
                    amount,
                    maxSourceAmount,
                    deadline,
                    beneficiary,
                    signature.v,
                    signature.r,
                    signature.s
                );
        };

        const performTrade = async (
            beneficiaryAddress: string,
            amount: BigNumber,
            tradeFunc: (
                amount: BigNumberish,
                options: TradeOverrides | TradePermittedOverrides
            ) => Promise<ContractTransaction>
        ) => {
            const isSourceNativeToken = sourceToken.address === NATIVE_TOKEN_ADDRESS;
            const isTargetNativeToken = targetToken.address === NATIVE_TOKEN_ADDRESS;
            const isSourceNetworkToken = sourceToken.address === networkToken.address;
            const isTargetNetworkToken = targetToken.address === networkToken.address;

            const bySourceAmount = [tradeBySourceAmount, tradeBySourceAmountPermitted].includes(tradeFunc as any);
            const permitted = [tradeBySourceAmountPermitted, tradeByTargetAmountPermitted].includes(tradeFunc as any);

            const deadline = MAX_UINT256;
            let limit: BigNumber;

            if (bySourceAmount) {
                limit = MIN_RETURN_AMOUNT;
            } else {
                let sourceTradeAmounts: TradeAmountAndFeeStructOutput;
                if (isSourceNetworkToken || isTargetNetworkToken) {
                    sourceTradeAmounts = await network.callStatic.tradeByTargetPoolCollectionT(
                        poolCollection.address,
                        CONTEXT_ID,
                        sourceToken.address,
                        targetToken.address,
                        amount,
                        MAX_SOURCE_AMOUNT
                    );
                } else {
                    const targetTradeOutput = await network.callStatic.tradeByTargetPoolCollectionT(
                        poolCollection.address,
                        CONTEXT_ID,
                        networkToken.address,
                        targetToken.address,
                        amount,
                        MAX_SOURCE_AMOUNT
                    );

                    sourceTradeAmounts = await network.callStatic.tradeByTargetPoolCollectionT(
                        poolCollection.address,
                        CONTEXT_ID,
                        sourceToken.address,
                        networkToken.address,
                        targetTradeOutput.amount,
                        MAX_SOURCE_AMOUNT
                    );
                }

                // set the maximum source amount to twice the actually required amount in order to test that only the
                // required amount was debited
                limit = sourceTradeAmounts.amount.mul(2);
            }

            const sourceSymbol = isSourceNativeToken ? TokenSymbol.ETH : await (sourceToken as TestERC20Token).symbol();
            const targetSymbol = isTargetNativeToken ? TokenSymbol.ETH : await (targetToken as TestERC20Token).symbol();

            await profiler.profile(
                `${permitted ? 'permitted ' : ''}trade by providing the ${
                    bySourceAmount ? 'source' : 'target'
                } amount ${sourceSymbol} -> ${targetSymbol}`,
                tradeFunc(amount, { limit, beneficiary: beneficiaryAddress, deadline })
            );
        };

        const approve = async (amount: BigNumberish, bySourceAmount: boolean) => {
            const reserveToken = await Contracts.TestERC20Token.attach(sourceToken.address);

            let sourceAmount;
            if (bySourceAmount) {
                sourceAmount = amount;
            } else {
                sourceAmount = await networkInfo.tradeInputByTargetAmount(
                    sourceToken.address,
                    targetToken.address,
                    amount
                );
            }

            await reserveToken.transfer(await trader.getAddress(), sourceAmount);
            await reserveToken.connect(trader).approve(network.address, sourceAmount);
        };

        const testTrades = (source: PoolSpec, target: PoolSpec, networkFeePPM: number, amount: BigNumber) => {
            const isSourceNativeToken = source.tokenData.isNative();

            context(
                `trade ${amount} tokens from ${specToString(source)} to ${specToString(target)}, network fee=${fromPPM(
                    networkFeePPM
                )}%`,
                () => {
                    beforeEach(async () => {
                        await setupPools(source, target, networkFeePPM);
                    });

                    for (const bySourceAmount of [true, false]) {
                        context(`by providing the ${bySourceAmount ? 'source' : 'target'} amount`, () => {
                            const tradeFunc = bySourceAmount ? tradeBySourceAmount : tradeByTargetAmount;

                            const TRADES_COUNT = 2;

                            it('should complete multiple trades', async () => {
                                const currentBlockNumber = await poolCollection.currentBlockNumber();

                                for (let i = 0; i < TRADES_COUNT; i++) {
                                    if (!isSourceNativeToken) {
                                        await approve(amount, bySourceAmount);
                                    }

                                    await performTrade(ZERO_ADDRESS, amount, tradeFunc);

                                    await poolCollection.setBlockNumber(currentBlockNumber + i + 1);
                                }
                            });
                        });
                    }
                }
            );
        };

        const testPermittedTrades = (source: PoolSpec, target: PoolSpec, networkFeePPM: number, amount: BigNumber) => {
            const isSourceNativeToken = source.tokenData.isNative();
            const isSourceNetworkToken = source.tokenData.isNetworkToken();

            if (isSourceNativeToken || isSourceNetworkToken) {
                return;
            }

            context(
                `trade permitted ${amount} tokens from ${specToString(source)} to ${specToString(
                    target
                )}, network fee=${fromPPM(networkFeePPM)}%`,
                () => {
                    beforeEach(async () => {
                        await setupPools(source, target, networkFeePPM);
                    });

                    for (const bySourceAmount of [true, false]) {
                        context(`by providing the ${bySourceAmount ? 'source' : 'target'} amount`, () => {
                            const tradeFunc = bySourceAmount
                                ? tradeBySourceAmountPermitted
                                : tradeByTargetAmountPermitted;

                            beforeEach(async () => {
                                await approve(amount, bySourceAmount);
                            });

                            it('should complete a permitted trade', async () => {
                                await performTrade(ZERO_ADDRESS, amount, tradeFunc);
                            });
                        });
                    }
                }
            );
        };

        for (const [sourceSymbol, targetSymbol] of [
            [TokenSymbol.TKN, TokenSymbol.BNT],
            [TokenSymbol.TKN, TokenSymbol.ETH],
            [TokenSymbol.TKN1, TokenSymbol.TKN2],
            [TokenSymbol.BNT, TokenSymbol.ETH],
            [TokenSymbol.BNT, TokenSymbol.TKN],
            [TokenSymbol.ETH, TokenSymbol.BNT],
            [TokenSymbol.ETH, TokenSymbol.TKN]
        ]) {
            const sourceTokenData = new TokenData(sourceSymbol);
            const targetTokenData = new TokenData(targetSymbol);

            testPermittedTrades(
                {
                    tokenData: sourceTokenData,
                    balance: toWei(1_000_000),
                    requestedLiquidity: toWei(1_000_000).mul(1000),
                    fundingRate: FUNDING_RATE
                },
                {
                    tokenData: targetTokenData,
                    balance: toWei(5_000_000),
                    requestedLiquidity: toWei(5_000_000).mul(1000),
                    fundingRate: FUNDING_RATE
                },
                toPPM(20),
                toWei(1000)
            );

            for (const sourceBalance of [toWei(1_000_000), toWei(100_000_000)]) {
                for (const targetBalance of [toWei(1_000_000), toWei(100_000_000)]) {
                    for (const amount of [toWei(100)]) {
                        for (const tradingFeePercent of [0, 5]) {
                            for (const networkFeePercent of [0, 20]) {
                                // if either the source or the target token is the network token - only test fee in one of
                                // the directions
                                if (sourceTokenData.isNetworkToken() || targetTokenData.isNetworkToken()) {
                                    testTrades(
                                        {
                                            tokenData: new TokenData(sourceSymbol),
                                            balance: sourceBalance,
                                            requestedLiquidity: sourceBalance.mul(1000),
                                            tradingFeePPM: sourceTokenData.isNetworkToken()
                                                ? undefined
                                                : toPPM(tradingFeePercent),
                                            fundingRate: FUNDING_RATE
                                        },
                                        {
                                            tokenData: new TokenData(targetSymbol),
                                            balance: targetBalance,
                                            requestedLiquidity: targetBalance.mul(1000),
                                            tradingFeePPM: targetTokenData.isNetworkToken()
                                                ? undefined
                                                : toPPM(tradingFeePercent),
                                            fundingRate: FUNDING_RATE
                                        },
                                        toPPM(networkFeePercent),
                                        BigNumber.from(amount)
                                    );
                                } else {
                                    for (const tradingFeePercent2 of [0, 5]) {
                                        testTrades(
                                            {
                                                tokenData: new TokenData(sourceSymbol),
                                                balance: sourceBalance,
                                                requestedLiquidity: sourceBalance.mul(1000),
                                                tradingFeePPM: toPPM(tradingFeePercent),
                                                fundingRate: FUNDING_RATE
                                            },
                                            {
                                                tokenData: new TokenData(targetSymbol),
                                                balance: targetBalance,
                                                requestedLiquidity: targetBalance.mul(1000),
                                                tradingFeePPM: toPPM(tradingFeePercent2),
                                                fundingRate: FUNDING_RATE
                                            },
                                            toPPM(networkFeePercent),
                                            BigNumber.from(amount)
                                        );
                                    }
                                }
                            }
                        }
                    }
                }
            }
        }
    });

    describe('flash-loans', () => {
        let network: TestBancorNetwork;
        let networkInfo: BancorNetworkInfo;
        let networkSettings: NetworkSettings;
        let poolCollection: TestPoolCollection;
        let recipient: TestFlashLoanRecipient;
        let token: TokenWithAddress;

        const BALANCE = toWei(100_000_000);
        const LOAN_AMOUNT = toWei(123_456);

        beforeEach(async () => {
            ({ network, networkInfo, networkSettings, poolCollection } = await createSystem());

            await networkSettings.setMinLiquidityForTrading(MIN_LIQUIDITY_FOR_TRADING);

            recipient = await Contracts.TestFlashLoanRecipient.deploy(network.address);
        });

        const testFlashLoan = async (tokenData: TokenData, flashLoanFeePPM: number) => {
            const FEE_AMOUNT = LOAN_AMOUNT.mul(flashLoanFeePPM).div(PPM_RESOLUTION);

            beforeEach(async () => {
                ({ token } = await setupFundedPool(
                    {
                        tokenData,
                        balance: BALANCE,
                        requestedLiquidity: BALANCE.mul(1000),
                        fundingRate: FUNDING_RATE
                    },
                    deployer,
                    network,
                    networkInfo,
                    networkSettings,
                    poolCollection
                ));

                await networkSettings.setFlashLoanFeePPM(flashLoanFeePPM);

                await transfer(deployer, token, recipient.address, FEE_AMOUNT);
                await recipient.snapshot(token.address);
            });

            const test = async () => {
                const data = '0x1234';
                await profiler.profile(
                    `flash-loan ${tokenData.symbol()}`,
                    network.flashLoan(token.address, LOAN_AMOUNT, recipient.address, data)
                );
            };

            context('returning just about right', () => {
                beforeEach(async () => {
                    await recipient.setAmountToReturn(LOAN_AMOUNT.add(FEE_AMOUNT));
                });

                it('should succeed requesting a flash-loan', async () => {
                    await test();
                });
            });
        };

        for (const symbol of [TokenSymbol.BNT, TokenSymbol.ETH, TokenSymbol.TKN]) {
            for (const flashLoanFee of [0, 1, 10]) {
                context(`${symbol} with fee=${flashLoanFee}%`, () => {
                    testFlashLoan(new TokenData(symbol), toPPM(flashLoanFee));
                });
            }
        }
    });

    describe('pending withdrawals', () => {
        let poolToken: PoolToken;
        let networkInfo: BancorNetworkInfo;
        let networkSettings: NetworkSettings;
        let network: TestBancorNetwork;
        let networkToken: IERC20;
        let pendingWithdrawals: TestPendingWithdrawals;
        let poolCollection: TestPoolCollection;

        let provider: Wallet;
        let poolTokenAmount: BigNumber;

        const BALANCE = toWei(1_000_000);

        beforeEach(async () => {
            ({ network, networkToken, networkInfo, networkSettings, poolCollection, pendingWithdrawals } =
                await createSystem());

            provider = await createWallet();

            await networkSettings.setMinLiquidityForTrading(MIN_LIQUIDITY_FOR_TRADING);

            await pendingWithdrawals.setTime(await latest());

            ({ poolToken } = await setupFundedPool(
                {
                    tokenData: new TokenData(TokenSymbol.TKN),
                    balance: BALANCE,
                    requestedLiquidity: BALANCE.mul(1000),
                    fundingRate: FUNDING_RATE
                },
                provider as any as SignerWithAddress,
                network,
                networkInfo,
                networkSettings,
                poolCollection
            ));

            poolTokenAmount = await poolToken.balanceOf(provider.address);
        });

        it('should initiate a withdrawal request', async () => {
            await poolToken.connect(provider).approve(network.address, poolTokenAmount);

            await profiler.profile(
                'init withdrawal',
                network.connect(provider).initWithdrawal(poolToken.address, poolTokenAmount)
            );
        });

        it('should initiate a permitted withdrawal request', async () => {
            const signature = await permitContractSignature(
                provider as Wallet,
                poolToken.address,
                network,
                networkToken,
                poolTokenAmount,
                MAX_UINT256
            );

            await profiler.profile(
                'init withdrawal permitted',
                network
                    .connect(provider)
                    .initWithdrawalPermitted(
                        poolToken.address,
                        poolTokenAmount,
                        MAX_UINT256,
                        signature.v,
                        signature.r,
                        signature.s
                    )
            );
        });

        context('with an initiated withdrawal request', () => {
            let id: BigNumber;

            beforeEach(async () => {
                ({ id } = await initWithdraw(provider, network, pendingWithdrawals, poolToken, poolTokenAmount));
            });

            it('should cancel a pending withdrawal request', async () => {
                await profiler.profile('cancel withdrawal', network.connect(provider).cancelWithdrawal(id));
            });
        });
    });

    describe('process rewards', () => {
        let network: TestBancorNetwork;
        let networkInfo: BancorNetworkInfo;
        let networkSettings: NetworkSettings;
        let masterPool: TestMasterPool;
        let networkToken: IERC20;
        let poolCollection: TestPoolCollection;
        let externalRewardsVault: ExternalRewardsVault;

        let autoCompoundingStakingRewards: TestAutoCompoundingStakingRewards;

        const prepareSimplePool = async (
            tokenData: TokenData,
            providerStake: BigNumberish,
            totalRewards: BigNumberish
        ) => {
            // deposit initial stake so that the participating user would have some initial amount of pool tokens
            const { token, poolToken } = await setupFundedPool(
                {
                    tokenData,
                    balance: providerStake,
                    requestedLiquidity: tokenData.isNetworkToken() ? max(providerStake, totalRewards).mul(1000) : 0,
                    fundingRate: FUNDING_RATE
                },
                deployer,
                network,
                networkInfo,
                networkSettings,
                poolCollection
            );

            // if we're rewarding the network token - no additional funding is needed
            if (!tokenData.isNetworkToken()) {
                // deposit pool tokens as staking rewards
                await depositToPool(stakingRewardsProvider, token, totalRewards, network);

                await transfer(
                    stakingRewardsProvider,
                    poolToken,
                    externalRewardsVault,
                    await poolToken.balanceOf(stakingRewardsProvider.address)
                );
            }

            return { token, poolToken };
        };

        const testRewards = (
            tokenData: TokenData,
            distributionType: StakingRewardsDistributionType,
            providerStake: BigNumberish,
            totalRewards: BigNumberish
        ) => {
            let token: TokenWithAddress;
            let rewardsVault: IVault;

            beforeEach(async () => {
                ({
                    network,
                    networkInfo,
                    networkSettings,
                    networkToken,
                    masterPool,
                    poolCollection,
                    externalRewardsVault
                } = await createSystem());

                await networkSettings.setMinLiquidityForTrading(MIN_LIQUIDITY_FOR_TRADING);

                ({ token } = await prepareSimplePool(tokenData, providerStake, totalRewards));

                rewardsVault = tokenData.isNetworkToken() ? masterPool : externalRewardsVault;

                autoCompoundingStakingRewards = await createStakingRewards(
                    network,
                    networkSettings,
                    networkToken,
                    masterPool,
                    externalRewardsVault
                );
            });

            const testProgram = (programDuration: number) => {
                context(StakingRewardsDistributionType[distributionType], () => {
                    let startTime: number;

                    beforeEach(async () => {
                        startTime = await latest();

                        await autoCompoundingStakingRewards.createProgram(
                            token.address,
                            rewardsVault.address,
                            totalRewards,
                            distributionType,
                            startTime,
                            distributionType === StakingRewardsDistributionType.Flat ? startTime + programDuration : 0
                        );
                    });

                    const testMultipleDistributions = (step: number, totalSteps: number) => {
                        context(
                            `in ${totalSteps} steps of ${humanizeDuration(step * 1000, { units: ['d'] })} long steps`,
                            () => {
                                it('should distribute rewards', async () => {
                                    for (let i = 0, time = startTime; i < totalSteps; i++, time += step) {
                                        await autoCompoundingStakingRewards.setTime(time);

                                        await profiler.profile(
                                            `${
                                                distributionType === StakingRewardsDistributionType.Flat
                                                    ? 'flat'
                                                    : 'exponential decay'
                                            } program / process ${tokenData.symbol()} rewards`,
                                            autoCompoundingStakingRewards.processRewards(token.address)
                                        );
                                    }
                                });
                            }
                        );
                    };

                    switch (distributionType) {
                        case StakingRewardsDistributionType.Flat:
                            for (const percent of [6, 25]) {
                                testMultipleDistributions(
                                    Math.floor((programDuration * percent) / 100),
                                    Math.floor(100 / percent)
                                );
                            }

                            break;

                        case StakingRewardsDistributionType.ExponentialDecay:
                            for (const step of [duration.hours(1), duration.weeks(1)]) {
                                for (const totalSteps of [5]) {
                                    testMultipleDistributions(step, totalSteps);
                                }
                            }

                            break;

                        default:
                            throw new Error(`Unsupported type ${distributionType}`);
                    }
                });
            };

            switch (distributionType) {
                case StakingRewardsDistributionType.Flat:
                    for (const programDuration of [duration.weeks(12)]) {
                        context(
                            `program duration of ${humanizeDuration(programDuration * 1000, { units: ['d'] })}`,
                            () => {
                                testProgram(programDuration);
                            }
                        );
                    }

                    break;

                case StakingRewardsDistributionType.ExponentialDecay:
                    for (const programDuration of [ExponentialDecay.MAX_DURATION]) {
                        context(
                            `program duration of ${humanizeDuration(programDuration * 1000, { units: ['y'] })}`,
                            () => {
                                testProgram(programDuration);
                            }
                        );
                    }

                    break;

                default:
                    throw new Error(`Unsupported type ${distributionType}`);
            }
        };

        const testRewardsMatrix = (providerStake: BigNumberish, totalReward: BigNumberish) => {
            const distributionTypes = Object.values(StakingRewardsDistributionType).filter(
                (v) => typeof v === 'number'
            ) as number[];

            for (const symbol of [TokenSymbol.BNT, TokenSymbol.TKN, TokenSymbol.ETH]) {
                for (const distributionType of distributionTypes) {
                    context(
                        `total ${totalReward} ${symbol} rewards, with initial provider stake of ${providerStake}`,
                        () => {
                            testRewards(new TokenData(symbol), distributionType, providerStake, totalReward);
                        }
                    );
                }
            }
        };

        testRewardsMatrix(toWei(100_000), toWei(200_000));
    });

    describe.only('migrate liquidity', () => {
        let networkTokenGovernance: TokenGovernance;
        let govTokenGovernance: TokenGovernance;
        let network: TestBancorNetwork;
        let networkSettings: NetworkSettings;
        let networkToken: IERC20;
        let poolCollection: TestPoolCollection;
        let masterVault: MasterVault;

        beforeEach(async () => {
            ({
                networkTokenGovernance,
                govTokenGovernance,
                network,
                networkSettings,
                networkToken,
                poolCollection,
                masterVault
            } = await createSystem());

            await networkSettings.setWithdrawalFeePPM(WITHDRAWAL_FEE);
            await networkSettings.setMinLiquidityForTrading(MIN_LIQUIDITY_FOR_TRADING);
        });

        const testLiquidityMigration = (
            totalSupply: BigNumber,
            reserve1Amount: BigNumber,
            reserve2Amount: BigNumber
        ) => {
            let now: number;
            let checkpointStore: TestCheckpointStore;
            let liquidityProtectionSettings: LiquidityProtectionSettings;
            let liquidityProtectionStore: LiquidityProtectionStore;
            let liquidityProtection: TestLiquidityProtection;
            let converter: TestStandardPoolConverter;
            let poolToken: DSToken;
            let baseToken: IERC20;
            let owner: SignerWithAddress;
            let provider: SignerWithAddress;

            const INITIAL_LIQUIDITY = MIN_LIQUIDITY_FOR_TRADING.mul(FUNDING_RATE.d).div(FUNDING_RATE.n).mul(2);

            const initLegacySystem = async (isNativeToken: boolean) => {
                [owner, provider] = await ethers.getSigners();

                baseToken = (await createToken(new TokenData(isNativeToken ? TokenSymbol.ETH : TokenSymbol.TKN))) as IERC20;

                ({
                    checkpointStore,
                    liquidityProtectionStore,
                    liquidityProtectionSettings,
                    liquidityProtection,
                    poolToken,
                    converter
                } = await createLegacySystem(
                    owner,
                    network,
                    masterVault,
                    networkToken,
                    networkTokenGovernance,
                    govTokenGovernance,
                    baseToken
                ));

                await networkTokenGovernance.mint(owner.address, totalSupply);

                await liquidityProtectionSettings.setMinNetworkTokenLiquidityForMinting(100);
                await liquidityProtectionSettings.setMinNetworkCompensation(3);

                await network.grantRole(Roles.BancorNetwork.ROLE_MIGRATION_MANAGER, liquidityProtection.address);
                await networkTokenGovernance.grantRole(Roles.TokenGovernance.ROLE_MINTER, liquidityProtection.address);
                await govTokenGovernance.grantRole(Roles.TokenGovernance.ROLE_MINTER, liquidityProtection.address);

                await createPool(baseToken, network, networkSettings, poolCollection);

                await networkSettings.setFundingLimit(baseToken.address, FUNDING_LIMIT);
                await poolCollection.setDepositLimit(baseToken.address, DEPOSIT_LIMIT);

                // ensure that the trading is enabled with sufficient funding
                if (isNativeToken) {
                    await network.deposit(baseToken.address, INITIAL_LIQUIDITY, { value: INITIAL_LIQUIDITY });
                } else {
                    await baseToken.approve(network.address, INITIAL_LIQUIDITY);

                    await network.deposit(baseToken.address, INITIAL_LIQUIDITY);
                }

                await poolCollection.enableTrading(baseToken.address, FUNDING_RATE);

                await networkToken.approve(converter.address, reserve2Amount);

                let value = BigNumber.from(0);
                if (isNativeToken) {
                    value = reserve1Amount;
                } else {
                    await baseToken.approve(converter.address, reserve1Amount);
                }

                await converter.addLiquidity(
                    [baseToken.address, networkToken.address],
                    [reserve1Amount, reserve2Amount],
                    1,
                    {
                        value
                    }
                );

                await liquidityProtectionSettings.addPoolToWhitelist(poolToken.address);

                now = await latest();
                await converter.setTime(now);
                await checkpointStore.setTime(now);
                await liquidityProtection.setTime(now);
            };

            const addProtectedLiquidity = async (
                poolToken: DSToken,
                reserveToken: IERC20,
                isNativeToken: boolean,
                amount: BigNumber,
                from: SignerWithAddress
            ) => {
                let value = BigNumber.from(0);
                if (isNativeToken) {
                    value = amount;
                } else {
                    await reserveToken.connect(from).approve(liquidityProtection.address, amount);
                }

                return liquidityProtection
                    .connect(from)
                    .addLiquidity(poolToken.address, reserveToken.address, amount, { value });
            };

            const getPosition = (protectedLiquidity: any) => {
                return {
                    provider: protectedLiquidity[0],
                    poolToken: protectedLiquidity[1],
                    reserveToken: protectedLiquidity[2],
                    poolAmount: protectedLiquidity[3],
                    reserveAmount: protectedLiquidity[4],
                    reserveRateN: protectedLiquidity[5],
                    reserveRateD: protectedLiquidity[6],
                    timestamp: protectedLiquidity[7]
                };
            };

            const filter = (position: any, poolToken: any, reserveToken: any) =>
                position.poolToken === poolToken.address && position.reserveToken === reserveToken.address;

            for (const numOfPositions of [1, 2, 5, 10]) {
                for (const tokenSymbol of [TokenSymbol.TKN, TokenSymbol.ETH]) {
                    const isNativeToken = tokenSymbol === TokenSymbol.ETH;
                    describe(tokenSymbol, () => {
                        beforeEach(async () => {
                            await initLegacySystem(isNativeToken);

                            for (let i = 1; i <= numOfPositions; i++) {
                                await addProtectedLiquidity(
                                    poolToken,
                                    baseToken,
                                    isNativeToken,
                                    BigNumber.from(1000 * i),
                                    owner
                                );
                            }
                        });

                        it('verifies that the caller can migrate positions', async () => {
                            await liquidityProtection.setTime(now + duration.seconds(1));
                            const positionIds = await liquidityProtectionStore.protectedLiquidityIds(owner.address);
                            const protectedLiquidityIds = await liquidityProtectionStore.protectedLiquidityIds(owner.address);
                            const protectedLiquidities = await Promise.all(protectedLiquidityIds.map((id) => liquidityProtectionStore.protectedLiquidity(id)));
                            const positions = protectedLiquidities.map((protectedLiquidity) => getPosition(protectedLiquidity));
                            const migrationUnit = {
                                poolToken: poolToken.address,
                                reserveToken: baseToken.address,
                                positionIds: positionIds.filter((_, i) => filter(positions[i], poolToken, baseToken))
                            };
                            await profiler.profile(
                                `migrate ${numOfPositions} positions of ${tokenSymbol}`,
                                liquidityProtection.migratePositions([migrationUnit])
                            );
                        });
                    });
                }

                describe(TokenSymbol.BNT, () => {
                    beforeEach(async () => {
                        await initLegacySystem(false);

                        const amount = BigNumber.from(100_000);
                        await baseToken.transfer(provider.address, amount);
                        await baseToken.connect(provider).approve(network.address, amount);
                        await network.connect(provider).deposit(baseToken.address, amount);

                        for (let i = 1; i <= numOfPositions; i++) {
                            const amount1 = BigNumber.from(5000 * i);
                            await baseToken.transfer(provider.address, amount1);
                            await addProtectedLiquidity(poolToken, baseToken, false, amount1, provider);

                            const amount2 = BigNumber.from(1000 * i);
                            await addProtectedLiquidity(poolToken, networkToken, false, amount2, owner);
                        }
                    });

                    it('verifies that the caller can migrate positions', async () => {
                        await liquidityProtection.setTime(now + duration.seconds(1));
                        const positionIds = await liquidityProtectionStore.protectedLiquidityIds(owner.address);
                        const protectedLiquidityIds = await liquidityProtectionStore.protectedLiquidityIds(owner.address);
                        const protectedLiquidities = await Promise.all(protectedLiquidityIds.map((id) => liquidityProtectionStore.protectedLiquidity(id)));
                        const positions = protectedLiquidities.map((protectedLiquidity) => getPosition(protectedLiquidity));
                        const migrationUnit = {
                            poolToken: poolToken.address,
                            reserveToken: networkToken.address,
                            positionIds: positionIds.filter((_, i) => filter(positions[i], poolToken, networkToken))
                        };
                        await profiler.profile(
                            `migrate ${numOfPositions} positions of ${TokenSymbol.BNT}`,
                            liquidityProtection.migratePositions([migrationUnit])
                        );
                    });
                });
            }
        };

        for (const { totalSupply, reserve1Amount, reserve2Amount } of [
            {
                totalSupply: BigNumber.from(10_000_000),
                reserve1Amount: BigNumber.from(1_000_000),
                reserve2Amount: BigNumber.from(2_500_000)
            },
            {
                totalSupply: toWei(10_000_000),
                reserve1Amount: BigNumber.from(1_000_000),
                reserve2Amount: BigNumber.from(2_500_000)
            },
            {
                totalSupply: BigNumber.from(10_000_000),
                reserve1Amount: toWei(1_000_000),
                reserve2Amount: toWei(2_500_000)
            },
            {
                totalSupply: toWei(10_000_000),
                reserve1Amount: toWei(1_000_000),
                reserve2Amount: toWei(2_500_000)
            }
        ]) {
            context(
                `totalSupply = ${totalSupply}, reserve1Amount = ${reserve1Amount}, reserve2Amount = ${reserve2Amount}`,
                () => {
                    testLiquidityMigration(totalSupply, reserve1Amount, reserve2Amount);
                }
            );
        }
    });
});<|MERGE_RESOLUTION|>--- conflicted
+++ resolved
@@ -34,12 +34,8 @@
 } from '../../utils/Constants';
 import { permitContractSignature } from '../../utils/Permit';
 import { TokenData, TokenSymbol, NATIVE_TOKEN_ADDRESS } from '../../utils/TokenData';
-<<<<<<< HEAD
-import { toWei, toPPM } from '../../utils/Types';
+import { toWei, toPPM, fromPPM } from '../../utils/Types';
 import { Roles } from '../helpers/AccessControl';
-=======
-import { toWei, toPPM, fromPPM } from '../../utils/Types';
->>>>>>> 356a65e7
 import {
     createPool,
     createStakingRewards,
